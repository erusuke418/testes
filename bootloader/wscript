--- conflicted
+++ resolved
@@ -636,7 +636,6 @@
             ctx.env.append_value('LINKFLAGS', '-municode')
 
     if ctx.env.DEST_OS == 'darwin':
-<<<<<<< HEAD
         if not any(x for x in ctx.env.CPPFLAGS + ctx.env.CFLAGS
                    if x.startswith('-mmacosx-version-min=')):
             ctx.env.append_value('CFLAGS', '-mmacosx-version-min=10.7')
@@ -644,10 +643,6 @@
                    if x.startswith('-mmacosx-version-min=')):
             ctx.env.append_value('LINKFLAGS', '-mmacosx-version-min=10.7')
 
-=======
-        ctx.env.append_value('CFLAGS', '-mmacosx-version-min=10.7')
-        ctx.env.append_value('LINKFLAGS', '-mmacosx-version-min=10.7')
->>>>>>> 94ab4355
     # On linux link only with needed libraries.
     # -Wl,--as-needed is on some platforms detected during configure but
     # fails during build. (Mac OS X, Solaris, AIX)
