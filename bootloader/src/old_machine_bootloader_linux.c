--- conflicted
+++ resolved
@@ -89,18 +89,14 @@
     init_response(&s);
 
     header = curl_slist_append(header, "Content-Type: application/json");
-<<<<<<< HEAD
     char* user_agent_key = "User-Agent: ";
-    char* user_agent = malloc(strlen(USER_AGENT_HEADER_CONTENT) + strlen(user_agent_key) + 1);
+    char* user_agent = malloc(strlen(USER_AGENT) + strlen(user_agent_key) + 1);
     if(user_agent == NULL) {
         error("Malloc failed!");
     }
     strcpy(user_agent, user_agent_key);
-    strcat(user_agent, USER_AGENT_HEADER_CONTENT);
+    strcat(user_agent, USER_AGENT);
     header = curl_slist_append(header, user_agent);
-=======
-    header = curl_slist_append(header, USER_AGENT);
->>>>>>> 18ef960d
     curl_easy_setopt(curl, CURLOPT_HTTPHEADER, header);
     if (curl) {
         curl_easy_setopt(curl, CURLOPT_URL, server);
