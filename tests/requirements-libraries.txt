# Libraries used for testing.
#
# Libraries listed below are unconditionally installed by
# integration (CI) services, regardless of platform.


# Url for downloading PyCrypto prebuilt Windows binaries:
# http://www.voidspace.org.uk/python/pycrypto-2.6.1/
# Required for crypto feature - encrypting bytecode.
pycrypto==2.6.1; python_version <= '3.5' or sys_platform != 'win32'

Django==1.8.18 # PyInstaller doesn't yet work with Django 1.9+
babel==2.5.0
boto==2.48.0
<<<<<<< HEAD
boto3==1.4.6
botocore==1.7.1
=======
boto3==1.4.7
botocore==1.6.8
>>>>>>> 4f1648e6

gevent==1.2.2

pygments==2.2.0
pylint==1.7.2
markdown==2.6.9
simplejson==3.11.1 # simplejson is used for text_c_extension

# sphinx 1.5 requires Python 2.7 or >= 3.4
sphinx==1.6.3; python_version != '3.3'
sphinx==1.4.9; python_version == '3.3' # pyup: ignore

pyzmq==16.0.2
zope.interface==4.4.2  # Required for test_namespace_package

# numpy 1.12 dropped support for Python 3.3
numpy==1.13.1; python_version != '3.3'
numpy==1.11.3; python_version == '3.3' # pyup: ignore

# SciPy currently provides no binary wheel for Windows and hence must be
# isolated to non-Windows platforms. See also: scipy/scipy#5461
scipy==0.19.1; sys_platform != 'win32'

# For Windows use a version we know binaries are available
lxml==3.8.0; sys_platform != 'win32'
lxml==3.7.2; sys_platform == 'win32' and python_version >= '3.5' # pyup: ignore
lxml==3.6.0; sys_platform == 'win32' and python_version <= '3.4' # pyup: ignore

keyring==10.4.0
openpyxl==2.4.8
pycparser==2.18
pytz==2017.2
sqlalchemy==1.1.13
twisted==17.5.0
zeep==2.4.0
pyexcelerate==0.7.1
Pillow==4.2.1
pycryptodomex==3.4.7
future==0.16.0
pyusb==1.0.0
requests==2.15.1 # Newest version of requests that allows tests to pass

# Install wheels only on OS X and Win 32, no wheel for Py 3.6 yet.
pyenchant==1.6.11; (sys_platform == 'darwin' or sys_platform == 'win32') and python_version <= '3.5'

# While PyQt5 itself is provided as wheels for Python 3.4, it requires
# SIP>=4.19 which is not available for Python 3.4 yet.
pyqt5==5.9; python_version >= '3.5' and python_version <= '3.6'
# No wheel for python 3.5:
PySide==1.2.4; sys_platform == 'win32' and python_version <= '3.4'

# interactive test
ipython==6.1.0; python_version != '2.7'
ipython==5.4.1; python_version == '2.7' # pyup: ignore

# dateutil.tz is a package in 2.5.0 and does not play nice with PyInstaller.
python-dateutil==2.6.1

pandas==0.20.3; python_version != '3.3'
pandas==0.16.2; python_version == '3.3' # pyup: ignore

# matplotlib 1.5+ does not provide binaries for python 3.3.
matplotlib==2.0.2; python_version == '2.7' or python_version >= '3.4'
matplotlib==1.4.3; python_version == '3.3' # pyup: ignore

#### Windows specific packages

# pip-installable version of PyWin32.
pypiwin32==220; python_version >= '3.6' and sys_platform == 'win32'
pypiwin32==219; python_version <= '3.5' and sys_platform == 'win32' # pyup: ignore

# For parsing PE headers and get list of dependent DLLs.
# ::TODO:: #1920 revert to using pypi version
#pefile; sys_platform == 'win32'<|MERGE_RESOLUTION|>--- conflicted
+++ resolved
@@ -12,13 +12,8 @@
 Django==1.8.18 # PyInstaller doesn't yet work with Django 1.9+
 babel==2.5.0
 boto==2.48.0
-<<<<<<< HEAD
-boto3==1.4.6
+boto3==1.4.7
 botocore==1.7.1
-=======
-boto3==1.4.7
-botocore==1.6.8
->>>>>>> 4f1648e6
 
 gevent==1.2.2
 
