# Libraries used for testing.
#
# Libraries listed below are unconditionally installed by
# integration (CI) services, regardless of platform.


# Url for downloading PyCrypto prebuilt Windows binaries:
# http://www.voidspace.org.uk/python/pycrypto-2.6.1/
# Required for crypto feature - encrypting bytecode.
pycrypto==2.6.1; python_version <= '3.5' or sys_platform != 'win32'

Django==1.8.18 # PyInstaller doesn't yet work with Django 1.9+
babel==2.5.3
boto==2.48.0
boto3==1.5.22
botocore==1.7.1
gevent==1.2.2
pygments==2.2.0
pylint==1.7.2
markdown==2.6.11
simplejson==3.11.1 # simplejson is used for text_c_extension
sphinx==1.6.3
pyzmq==16.0.2
zope.interface==4.4.3  # Required for test_namespace_package
numpy==1.13.1

# SciPy currently provides no binary wheel for Windows and hence must be
# isolated to non-Windows platforms. See also: scipy/scipy#5461
scipy==0.19.1; sys_platform != 'win32'

# For Windows use a version we know binaries are available
lxml==4.1.1; sys_platform != 'win32'
lxml==3.7.2; sys_platform == 'win32' and python_version >= '3.5' # pyup: ignore
lxml==3.6.0; sys_platform == 'win32' and python_version <= '3.4' # pyup: ignore

keyring==10.4.0
openpyxl==2.5.1
pycparser==2.18
pytz==2017.3
sqlalchemy==1.1.13
twisted==17.9.0
zeep==2.4.0
pyexcelerate==0.7.2
Pillow==4.2.1
pinyin==0.4.0
pycryptodomex==3.5.1
future==0.16.0
pyusb==1.0.2
requests==2.15.1 # Newest version of requests that allows tests to pass
Unidecode==1.0.22

# Install wheels only on OS X and Win 32, no wheel for Py 3.6 yet.
pyenchant==2.0.0; (sys_platform == 'darwin' or sys_platform == 'win32') and python_version <= '3.5'

# While PyQt5 itself is provided as wheels for Python 3.4, it requires
# SIP>=4.19 which is not available for Python 3.4 yet.
pyqt5==5.9; python_version >= '3.5' and python_version <= '3.6'
# No wheel for python 3.5:
PySide==1.2.4; sys_platform == 'win32' and python_version <= '3.4'

# interactive test
ipython==6.2.1; python_version != '2.7'
ipython==5.4.1; python_version == '2.7' # pyup: ignore

# dateutil.tz is a package in 2.5.0 and does not play nice with PyInstaller.
python-dateutil==2.6.1

<<<<<<< HEAD
pandas==0.22.0; python_version != '3.3'
pandas==0.16.2; python_version == '3.3' # pyup: ignore
=======
pandas==0.20.3
>>>>>>> b027e43a

matplotlib==2.0.2

#### Windows specific packages

# pip-installable version of PyWin32.
pypiwin32==220; python_version >= '3.6' and sys_platform == 'win32'
pypiwin32==219; python_version <= '3.5' and sys_platform == 'win32' # pyup: ignore

# For parsing PE headers and get list of dependent DLLs.
# ::TODO:: #1920 revert to using pypi version
#pefile; sys_platform == 'win32'

h5py==2.7.0

# uvloop requires python 3.5 or higher and does not currently support Windows.
uvloop==0.9.1; python_version >= '3.5' and sys_platform != 'win32'

web3==3.16.5<|MERGE_RESOLUTION|>--- conflicted
+++ resolved
@@ -65,12 +65,7 @@
 # dateutil.tz is a package in 2.5.0 and does not play nice with PyInstaller.
 python-dateutil==2.6.1
 
-<<<<<<< HEAD
-pandas==0.22.0; python_version != '3.3'
-pandas==0.16.2; python_version == '3.3' # pyup: ignore
-=======
-pandas==0.20.3
->>>>>>> b027e43a
+pandas==0.22.0
 
 matplotlib==2.0.2
 
