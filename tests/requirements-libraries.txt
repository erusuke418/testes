--- conflicted
+++ resolved
@@ -33,13 +33,8 @@
 lxml==3.7.2; sys_platform == 'win32' and python_version >= '3.5' # pyup: ignore
 lxml==3.6.0; sys_platform == 'win32' and python_version <= '3.4' # pyup: ignore
 
-<<<<<<< HEAD
 keyring==11.0.0
-openpyxl==2.4.8
-=======
-keyring==10.4.0
 openpyxl==2.5.1
->>>>>>> fabbd9c2
 pycparser==2.18
 pytz==2017.3
 sqlalchemy==1.1.13
