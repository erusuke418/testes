--- conflicted
+++ resolved
@@ -82,10 +82,6 @@
 h5py==2.7.0
 
 # uvloop requires python 3.5 or higher and does not currently support Windows.
-<<<<<<< HEAD
 uvloop==0.9.1; python_version >= '3.5' and sys_platform != 'win32'
-=======
-uvloop==0.8.1; python_version >= '3.5' and sys_platform != 'win32'
 
-web3==3.16.5
->>>>>>> 092537ef
+web3==3.16.5