# Libraries used for testing.
#
# Libraries listed below are unconditionally installed by
# integration (CI) services, regardless of platform.


# Url for downloading PyCrypto prebuilt Windows binaries:
# http://www.voidspace.org.uk/python/pycrypto-2.6.1/
# Required for crypto feature - encrypting bytecode.
pycrypto==2.6.1; python_version <= '3.5' or sys_platform != 'win32'

Django==1.8.18 # PyInstaller doesn't yet work with Django 1.9+
babel==2.5.3
boto==2.48.0
boto3==1.5.22
botocore==1.7.1
gevent==1.2.2
pygments==2.2.0
pylint==1.7.2
<<<<<<< HEAD
markdown==2.6.9
simplejson==3.13.2 # simplejson is used for text_c_extension

# sphinx 1.5 requires Python 2.7 or >= 3.4
sphinx==1.6.3; python_version != '3.3'
sphinx==1.4.9; python_version == '3.3' # pyup: ignore

=======
markdown==2.6.11
simplejson==3.11.1 # simplejson is used for text_c_extension
sphinx==1.6.3
>>>>>>> b027e43a
pyzmq==16.0.2
zope.interface==4.4.3  # Required for test_namespace_package
numpy==1.13.1

# SciPy currently provides no binary wheel for Windows and hence must be
# isolated to non-Windows platforms. See also: scipy/scipy#5461
scipy==0.19.1; sys_platform != 'win32'

# For Windows use a version we know binaries are available
lxml==4.1.1; sys_platform != 'win32'
lxml==3.7.2; sys_platform == 'win32' and python_version >= '3.5' # pyup: ignore
lxml==3.6.0; sys_platform == 'win32' and python_version <= '3.4' # pyup: ignore

keyring==10.4.0
openpyxl==2.5.1
pycparser==2.18
pytz==2017.3
sqlalchemy==1.1.13
twisted==17.9.0
zeep==2.4.0
pyexcelerate==0.7.2
Pillow==4.2.1
pinyin==0.4.0
pycryptodomex==3.5.1
future==0.16.0
pyusb==1.0.2
requests==2.15.1 # Newest version of requests that allows tests to pass
Unidecode==1.0.22

# Install wheels only on OS X and Win 32, no wheel for Py 3.6 yet.
pyenchant==2.0.0; (sys_platform == 'darwin' or sys_platform == 'win32') and python_version <= '3.5'

# While PyQt5 itself is provided as wheels for Python 3.4, it requires
# SIP>=4.19 which is not available for Python 3.4 yet.
pyqt5==5.9; python_version >= '3.5' and python_version <= '3.6'
# No wheel for python 3.5:
PySide==1.2.4; sys_platform == 'win32' and python_version <= '3.4'

# interactive test
ipython==6.2.1; python_version != '2.7'
ipython==5.4.1; python_version == '2.7' # pyup: ignore

# dateutil.tz is a package in 2.5.0 and does not play nice with PyInstaller.
python-dateutil==2.6.1

pandas==0.20.3

matplotlib==2.0.2

#### Windows specific packages

# pip-installable version of PyWin32.
pypiwin32==220; python_version >= '3.6' and sys_platform == 'win32'
pypiwin32==219; python_version <= '3.5' and sys_platform == 'win32' # pyup: ignore

# For parsing PE headers and get list of dependent DLLs.
# ::TODO:: #1920 revert to using pypi version
#pefile; sys_platform == 'win32'

h5py==2.7.0

# uvloop requires python 3.5 or higher and does not currently support Windows.
uvloop==0.9.1; python_version >= '3.5' and sys_platform != 'win32'

web3==3.16.5<|MERGE_RESOLUTION|>--- conflicted
+++ resolved
@@ -17,19 +17,9 @@
 gevent==1.2.2
 pygments==2.2.0
 pylint==1.7.2
-<<<<<<< HEAD
-markdown==2.6.9
+markdown==2.6.11
 simplejson==3.13.2 # simplejson is used for text_c_extension
-
-# sphinx 1.5 requires Python 2.7 or >= 3.4
-sphinx==1.6.3; python_version != '3.3'
-sphinx==1.4.9; python_version == '3.3' # pyup: ignore
-
-=======
-markdown==2.6.11
-simplejson==3.11.1 # simplejson is used for text_c_extension
 sphinx==1.6.3
->>>>>>> b027e43a
 pyzmq==16.0.2
 zope.interface==4.4.3  # Required for test_namespace_package
 numpy==1.13.1
