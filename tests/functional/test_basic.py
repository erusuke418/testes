--- conflicted
+++ resolved
@@ -383,7 +383,6 @@
     pyi_builder.test_source("print('Hello Python!')", pyi_args=args)
 
 
-<<<<<<< HEAD
 @pytest.mark.darwin
 def test_osx_app_console_option(tmpdir, pyi_builder_spec, monkeypatch):
     # -*- mode: python ; coding: utf-8 -*-
@@ -402,19 +401,6 @@
 
     assert os.path.exists(is_console_path), 'did not find confirmation that \
                                                .app is running in console mode'
-
-=======
-def test_osx_app_console_option(pyi_builder, data_dir):
-    if is_darwin:
-        # On OS X icon is applied only for windowed mode.
-        args = ['--windowed', '--osx-app-console']
-    else:
-        pytest.skip('option --icon works only on Windows and Mac OS X')
-    pyi_builder.test_source("""
-        print('Hello Python!')
-        input()
-    """, pyi_args=args)
->>>>>>> 97b4e2ed
 
 
 def test_python_home(pyi_builder):
