# -*- coding: utf-8 -*-
#-----------------------------------------------------------------------------
# Copyright (c) 2005-2017, PyInstaller Development Team.
#
# Distributed under the terms of the GNU General Public License with exception
# for distributing bootloader.
#
# The full license is in the file COPYING.txt, distributed with this software.
#-----------------------------------------------------------------------------

# Library imports
# ---------------
import pytest
import os

# Local imports
# -------------
import sys

from PyInstaller.compat import is_win, is_py27, is_py3, is_py36, is_py35, is_darwin, is_linux
from PyInstaller.utils.hooks import get_module_attribute, is_module_satisfies
from PyInstaller.utils.tests import importorskip, xfail, skipif

# :todo: find a way to get this from `conftest` or such
# Directory with testing modules used in some tests.
_MODULES_DIR = os.path.join(os.path.dirname(os.path.abspath(__file__)), 'modules')

@importorskip('boto')
@pytest.mark.skipif(is_py3, reason='boto does not fully support Python 3')
def test_boto(pyi_builder):
    pyi_builder.test_script('pyi_lib_boto.py')


@xfail(reason='Issue #1844.')
@importorskip('boto3')
def test_boto3(pyi_builder):
    pyi_builder.test_source(
        """
        import boto3
        session = boto3.Session(region_name='us-west-2')

        # verify all clients
        for service in session.get_available_services():
            session.client(service)

        # verify all resources
        for resource in session.get_available_resources():
            session.resource(resource)
        """)


@xfail(reason='Issue #1844.')
@importorskip('botocore')
def test_botocore(pyi_builder):
    pyi_builder.test_source(
        """
        import botocore
        from botocore.session import Session
        session = Session()
        # verify all services
        for service in session.get_available_services():
            session.create_client(service, region_name='us-west-2')
        """)


@xfail(is_darwin, reason='Issue #1895.')
@importorskip('enchant')
def test_enchant(pyi_builder):
    pyi_builder.test_script('pyi_lib_enchant.py')


@skipif(is_py3, reason="Only tests Python 2.7 feature")
def test_future(pyi_builder):
    pyi_builder.test_script('pyi_future.py')


@skipif(is_py3, reason="Only tests Python 2.7 feature")
def test_future_queue(pyi_builder):
    pyi_builder.test_source(
        """
        import queue
        queue.Queue()
        """
    )


@importorskip('gevent')
def test_gevent(pyi_builder):
    pyi_builder.test_source(
        """
        import gevent
        gevent.spawn(lambda: x)
        """)


@xfail(is_py36, reason='Fails on python 3.6')
@importorskip('gevent')
def test_gevent_monkey(pyi_builder):
    pyi_builder.test_source(
        """
        from gevent.monkey import patch_all
        patch_all()
        """)


@xfail(is_darwin, reason='Issue #1895.')
def test_tkinter(pyi_builder):
    pyi_builder.test_script('pyi_lib_tkinter.py')


@xfail(is_darwin, reason='Issue #1895.')
@importorskip('FixTk')
def test_tkinter_FixTk(pyi_builder):
    # check if Tkinter includes FixTk
    # TODO: Python 3 contains module 'tkinter._fix' - does it need any special test or handling?
    # TODO: How does the following code check if FixTk is included?
    pyi_builder.test_source("""
    try:
        # In Python 2 the module name is 'Tkinter'
        import Tkinter
    except ImportError:
        import tkinter
    """)

@xfail(is_win and is_py27, reason='Issue #2147')
@importorskip('zmq')
def test_zmq(pyi_builder):
    pyi_builder.test_source(
        """
        import zmq
        print(zmq.__version__)
        print(zmq.zmq_version())
        # This is a problematic module and might cause some issues.
        import zmq.utils.strtypes
        """)

def test_pkg_resource_res_string(pyi_builder, monkeypatch):

    from PyInstaller.building.build_main import Analysis
    class MyAnalysis(Analysis):
        def __init__(self, *args, **kwargs):
            kwargs['datas'] = datas
            # Setting back is required to make `super()` within
            # Analysis access the correct class. Do not use
            # `monkeypatch.undo()` as this will undo *all*
            # monkeypathes.
            monkeypatch.setattr('PyInstaller.building.build_main.Analysis',
                                Analysis)
            super(MyAnalysis, self).__init__(*args, **kwargs)

    monkeypatch.setattr('PyInstaller.building.build_main.Analysis', MyAnalysis)

    # Include some data files for testing pkg_resources module.
    # :fixme: When PyInstaller supports setting datas via the
    # command-line, us this here instead of monkeypatching Analysis.
    datas = [(os.path.join(_MODULES_DIR, 'pkg3', 'sample-data.txt'), 'pkg3')]
    pyi_builder.test_script('pkg_resource_res_string.py')


def test_pkgutil_get_data(pyi_builder, monkeypatch):

    from PyInstaller.building.build_main import Analysis
    class MyAnalysis(Analysis):
        def __init__(self, *args, **kwargs):
            kwargs['datas'] = datas
            # Setting back is required to make `super()` within
            # Analysis access the correct class. Do not use
            # `monkeypatch.undo()` as this will undo *all*
            # monkeypathes.
            monkeypatch.setattr('PyInstaller.building.build_main.Analysis',
                                Analysis)
            super(MyAnalysis, self).__init__(*args, **kwargs)

    monkeypatch.setattr('PyInstaller.building.build_main.Analysis', MyAnalysis)

    # Include some data files for testing pkg_resources module.
    # :fixme: When PyInstaller supports setting datas via the
    # command-line, us this here instead of monkeypatching Analysis.
    datas = [(os.path.join(_MODULES_DIR, 'pkg3', 'sample-data.txt'), 'pkg3')]
    pyi_builder.test_script('pkgutil_get_data.py')


@xfail(reason='Our import mechanism returns the wrong loader-class for __main__.')
def test_pkgutil_get_data__main__(pyi_builder, monkeypatch):

    from PyInstaller.building.build_main import Analysis
    class MyAnalysis(Analysis):
        def __init__(self, *args, **kwargs):
            kwargs['datas'] = datas
            # Setting back is required to make `super()` within
            # Analysis access the correct class. Do not use
            # `monkeypatch.undo()` as this will undo *all*
            # monkeypathes.
            monkeypatch.setattr('PyInstaller.building.build_main.Analysis',
                                Analysis)
            super(MyAnalysis, self).__init__(*args, **kwargs)

    monkeypatch.setattr('PyInstaller.building.build_main.Analysis', MyAnalysis)

    # Include some data files for testing pkg_resources module.
    # :fixme: When PyInstaller supports setting datas via the
    # command-line, us this here instead of monkeypatching Analysis.
    datas = [(os.path.join(_MODULES_DIR, 'pkg3', 'sample-data.txt'), 'pkg3')]
    pyi_builder.test_script('pkgutil_get_data__main__.py')



@importorskip('sphinx')
def test_sphinx(tmpdir, pyi_builder, data_dir):
    # Note that including the data_dir fixture copies files needed by this test.
    pyi_builder.test_script('pyi_lib_sphinx.py')


@xfail(is_py36, reason='Fails on python 3.6')
@importorskip('pylint')
def test_pylint(pyi_builder):
    pyi_builder.test_source(
        """
        # The following more obvious test doesn't work::
        #
        #   import pylint
        #   pylint.run_pylint()
        #
        # because pylint will exit with 32, since a valid command
        # line wasn't given. Instead, provide a valid command line below.

        from pylint.lint import Run
        Run(['-h'])
        """)


@importorskip('pygments')
def test_pygments(pyi_builder):
    pyi_builder.test_source(
        """
        # This sample code is taken from http://pygments.org/docs/quickstart/.
        from pygments import highlight
        from pygments.lexers import PythonLexer
        from pygments.formatters import HtmlFormatter

        code = 'print "Hello World"'
        print(highlight(code, PythonLexer(), HtmlFormatter()))
        """)

@importorskip('markdown')
def test_markdown(pyi_builder):
    # Markdown uses __import__ed extensions. Make sure these work by
    # trying to use the 'toc' extension..
    pyi_builder.test_source(
        """
        import markdown
        print(markdown.markdown('testing',  ['toc']))
        """)


@importorskip('PyQt4')
def test_PyQt4_QtWebKit(pyi_builder):
    pyi_builder.test_source(
        """
        from PyQt4.QtGui import QApplication
        from PyQt4.QtWebKit import QWebView
        from PyQt4.QtCore import QTimer

        app = QApplication([])
        view = QWebView()
        view.show()
        # Exit Qt when the main loop becomes idle.
        QTimer.singleShot(0, app.exit)
        # Run the main loop, displaying the WebKit widget.
        app.exec_()
        """)


@importorskip('PyQt4')
def test_PyQt4_uic(tmpdir, pyi_builder, data_dir):
    # Note that including the data_dir fixture copies files needed by this test.
    pyi_builder.test_script('pyi_lib_PyQt4-uic.py')


@pytest.mark.skipif(is_module_satisfies('Qt >= 5.6', get_module_attribute('PyQt5.QtCore', 'QT_VERSION_STR')),
                    reason='QtWebKit is depreciated in Qt 5.6+')
@importorskip('PyQt5')
def test_PyQt5_QtWebKit(pyi_builder):
    pyi_builder.test_script('pyi_lib_PyQt5-QtWebKit.py')


@pytest.mark.skipif(is_module_satisfies('Qt >= 5.6', get_module_attribute('PyQt5.QtCore', 'QT_VERSION_STR')),
                    reason='QtWebKit is depreciated in Qt 5.6+')
@importorskip('PyQt5')
def test_PyQt5_uic(tmpdir, pyi_builder, data_dir):
    # Note that including the data_dir fixture copies files needed by this test.
    pyi_builder.test_script('pyi_lib_PyQt5-uic.py')

@xfail(is_linux and is_py35, reason="Fails on linux >3.5")
@xfail(is_darwin, reason="Fails on OSX")
@xfail(is_win and is_py35 and not is_py36, reason="Fails on win == 3.6")
@importorskip('PyQt5')
def test_PyQt5_QWebEngine(pyi_builder):
    pyi_builder.test_source(
        """
        from PyQt5.QtWidgets import QApplication
        from PyQt5.QtWebEngineWidgets import QWebEngineView
        from PyQt5.QtCore import QUrl
        app = QApplication( [] )
        view = QWebEngineView()
        view.load( QUrl( "http://www.pyinstaller.org" ) )
        view.show()
        view.page().loadFinished.connect(lambda ok: app.quit())
        app.exec_()
        """)


@importorskip('PyQt5')
def test_PyQt5_QtQuick(pyi_builder):
    pyi_builder.test_source(
        """
        import sys

        # Not used. Only here to trigger the hook
        import PyQt5.QtQuick

        from PyQt5.QtGui import QGuiApplication
        from PyQt5.QtQml import QQmlApplicationEngine
        from PyQt5.QtCore import QTimer, QUrl

        app = QGuiApplication([])
        engine = QQmlApplicationEngine()
        engine.loadData(b'''
            import QtQuick 2.0
            import QtQuick.Controls 2.0

            ApplicationWindow {
                visible: true
                color: "green"
            }
            ''', QUrl())

        if not engine.rootObjects():
            sys.exit(-1)

        # Exit Qt when the main loop becomes idle.
        QTimer.singleShot(0, app.exit)

        sys.exit(app.exec_())
        """)


<<<<<<< HEAD
=======
@xfail(is_linux and is_py35, reason="Fails on linux >3.5")
@xfail(is_darwin, reason="Fails on OSX")
@xfail(is_win and is_py35 and not is_py36, reason="Fails on win == 3.6")
@importorskip('PySide2')
def test_PySide2_QWebEngine(pyi_builder):
    pyi_builder.test_source(
        """
        from PySide2.QtWidgets import QApplication
        from PySide2.QtWebEngineWidgets import QWebEngineView
        from PySide2.QtCore import QUrl
        app = QApplication( [] )
        view = QWebEngineView()
        view.load( QUrl( "http://www.pyinstaller.org" ) )
        view.show()
        view.page().loadFinished.connect(lambda ok: app.quit())
        app.exec_()
        """)


@importorskip('PySide2')
def test_PySide2_QtQuick(pyi_builder):
    pyi_builder.test_source(
        """
        import sys

        # Not used. Only here to trigger the hook
        import PySide2.QtQuick

        from PySide2.QtGui import QGuiApplication
        from PySide2.QtQml import QQmlApplicationEngine
        from PySide2.QtCore import QTimer, QUrl

        app = QGuiApplication([])
        engine = QQmlApplicationEngine()
        engine.loadData(b'''
            import QtQuick 2.0
            import QtQuick.Controls 2.0

            ApplicationWindow {
                visible: true
                color: "green"
            }
            ''', QUrl())

        if not engine.rootObjects():
            sys.exit(-1)

        # Exit Qt when the main loop becomes idle.
        QTimer.singleShot(0, app.exit)

        sys.exit(app.exec_())
        """)


>>>>>>> f0df2d2b
@importorskip('zope.interface')
def test_zope_interface(pyi_builder):
    # Tests that `nspkg.pth`-based namespace package are bundled properly.
    # The `nspkg.pth` file is created by setuptools and thus changes
    # frequently. If this test fails most propably
    # _SETUPTOOLS_NAMESPACEPKG_PTHs in modulegraph needs to be updated.
    pyi_builder.test_source(
        """
        # Package 'zope' does not contain __init__.py file.
        # Just importing 'zope.interface' is sufficient.
        import zope.interface
        """)


@importorskip('idlelib')
def test_idlelib(pyi_builder):
    pyi_builder.test_source(
        """
        # This file depends on loading some icons, located based on __file__.
        try:
            import idlelib.TreeWidget
        except:
            import idlelib.tree
        """)


@importorskip('keyring')
def test_keyring(pyi_builder):
    pyi_builder.test_source("import keyring")


@importorskip('lxml')
def test_lxml_isoschematron(pyi_builder):
    pyi_builder.test_source(
        """
        # The import of this module triggers the loading of some
        # required XML files.
        from lxml import isoschematron
        """)


@importorskip('numpy')
def test_numpy(pyi_builder):
    pyi_builder.test_source(
        """
        from __future__ import print_function
        import numpy
        from numpy.core.numeric import dot
        print('dot(3, 4):', dot(3, 4))
        """)


@importorskip('openpyxl')
@xfail(is_py36 and not is_win, reason='Issue #2363.')
def test_openpyxl(pyi_builder):
    pyi_builder.test_source(
        """
        # Test the hook to openpyxl
        from openpyxl import __version__
        """)


@importorskip('pyodbc')
def test_pyodbc(pyi_builder):
    pyi_builder.test_source(
        """
        # pyodbc is a binary Python module. On Windows when installed with easy_install
        # it is installed as zipped Python egg. This binary module is extracted
        # to PYTHON_EGG_CACHE directory. PyInstaller should find the binary there and
        # include it with frozen executable.
        import pyodbc
        """)


@importorskip('pytz')
def test_pytz(pyi_builder):
    pyi_builder.test_source(
        """
        import pytz
        pytz.timezone('US/Eastern')
        """)


@importorskip('pyttsx')
def test_pyttsx(pyi_builder):
    pyi_builder.test_source(
        """
        # Basic code example from pyttsx tutorial.
        # http://packages.python.org/pyttsx/engine.html#examples
        import pyttsx
        engine = pyttsx.init()
        engine.say('Sally sells seashells by the seashore.')
        engine.say('The quick brown fox jumped over the lazy dog.')
        engine.runAndWait()
        """)


@importorskip('pycparser')
def test_pycparser(pyi_builder):
    pyi_builder.test_script('pyi_lib_pycparser.py')


@importorskip('Crypto')
def test_pycrypto(pyi_builder):
    pyi_builder.test_source(
        """
        from __future__ import print_function
        import binascii
        from Crypto.Cipher import AES
        BLOCK_SIZE = 16
        print('AES null encryption, block size', BLOCK_SIZE)
        # Just for testing functionality after all
        print('HEX', binascii.hexlify(
            AES.new("\\0" * BLOCK_SIZE).encrypt("\\0" * BLOCK_SIZE)))
        """)


@importorskip('Cryptodome')
def test_cryptodome(pyi_builder):
    pyi_builder.test_source(
        """
        from Cryptodome import Cipher
        print('Cryptodome Cipher Module:', Cipher)
        """)


@importorskip('requests')
def test_requests(tmpdir, pyi_builder, data_dir, monkeypatch):
    # Note that including the data_dir fixture copies files needed by this test.

    from PyInstaller.building.build_main import Analysis
    class MyAnalysis(Analysis):
        def __init__(self, *args, **kwargs):
            kwargs['datas'] = datas
            # Setting back is required to make `super()` within
            # Analysis access the correct class. Do not use
            # `monkeypatch.undo()` as this will undo *all*
            # monkeypathes.
            monkeypatch.setattr('PyInstaller.building.build_main.Analysis',
                                Analysis)
            super(MyAnalysis, self).__init__(*args, **kwargs)

    monkeypatch.setattr('PyInstaller.building.build_main.Analysis', MyAnalysis)

    # Include the data files.
    # :fixme: When PyInstaller supports setting datas via the
    # command-line, us this here instead of monkeypatching Analysis.
    datas = [(str(data_dir.join('*')), '.')]
    pyi_builder.test_script('pyi_lib_requests.py')


@importorskip('requests.packages.urllib3.packages.six')
def test_requests_urllib3_six(pyi_builder):
    # Test for pre-safe-import requests.packages.urllib3.packages.six.moves.
    pyi_builder.test_source(
        """
        import requests.packages.urllib3.connectionpool
        import types
        assert isinstance(requests.packages.urllib3.connectionpool.queue,
                          types.ModuleType)
        """,
        # Need to exclude urllib3, otherwise requests.packages would
        # fall back to this
        pyi_args=['--exclude-module', 'urllib3'])


@importorskip('urllib3.packages.six')
def test_urllib3_six(pyi_builder):
    # Test for pre-safe-import urllib3.packages.six.moves.
    pyi_builder.test_source("""
        import urllib3.connectionpool
        import types
        assert isinstance(urllib3.connectionpool.queue, types.ModuleType)
        """)


@importorskip('sqlite3')
def test_sqlite3(pyi_builder):
    pyi_builder.test_source(
        """
        # PyInstaller did not included module 'sqlite3.dump'.
        import sqlite3
        conn = sqlite3.connect(':memory:')
        csr = conn.cursor()
        csr.execute('CREATE TABLE Example (id)')
        for line in conn.iterdump():
             print(line)
        """)


# Note that @importorskip('scapy') isn't sufficient; this doesn't ask scapy to
# import its backend dependencies (such as pcapy or dnet). scapy.all does import
# the backends, skipping this test if they aren't installed.
@importorskip('scapy.all')
def test_scapy(pyi_builder):
    pyi_builder.test_source(
        """
        # Test-cases taken from issue #834
        import scapy.all
        scapy.all.IP

        from scapy.all import IP

        # Test-case taken from issue #202.
        from scapy.all import *
        DHCP # scapy.layers.dhcp.DHCP
        BOOTP # scapy.layers.dhcp.BOOTP
        DNS # scapy.layers.dns.DNS
        ICMP # scapy.layers.inet.ICMP
        """)


@importorskip('scapy.all')
def test_scapy2(pyi_builder):
    pyi_builder.test_source(
        """
        # Test the hook to scapy.layers.all
        from scapy.layers.all import DHCP
        """)


@importorskip('scapy.all')
def test_scapy3(pyi_builder):
    pyi_builder.test_source(
        """
        # Test whether
        # a) scapy packet layers are not included if neither scapy.all nor
        #    scapy.layers.all are imported.
        # b) packages are included if imported explicitly

        # This test-case assumes, that layer modules are imported only if
        NAME = 'hook-scapy.layers.all'
        layer_inet = 'scapy.layers.inet'

        def testit():
            try:
                __import__(layer_inet)
                raise SystemExit('Self-test of hook %s failed: package module found'
                                 % NAME)
            except ImportError, e:
                if not e.args[0].endswith(' inet'):
                    raise SystemExit('Self-test of hook %s failed: package module found'
                                    ' and has import errors: %r' % (NAME, e))

        import scapy
        testit()
        import scapy.layers
        testit()
        # Explicitly import a single layer module. Note: This module MUST NOT
        # import inet (neither directly nor indirectly), otherwise the test
        # above fails.
        import scapy.layers.ir
        """)


@importorskip('sqlalchemy')
def test_sqlalchemy(pyi_builder):
    pyi_builder.test_source(
        """
        # The hook behaviour is to include with sqlalchemy all installed database
        # backends.
        import sqlalchemy
        # This import was known to fail with sqlalchemy 0.9.1
        import sqlalchemy.ext.declarative
        """)


@importorskip('twisted')
@pytest.mark.skipif(is_win, reason='Python 3 syntax error on Windows')
def test_twisted(pyi_builder):
    pyi_builder.test_source(
        """
        # Twisted is an event-driven networking engine.
        #
        # The 'reactor' is object that starts the eventloop.
        # There are different types of platform specific reactors.
        # Platform specific reactor is wrapped into twisted.internet.reactor module.
        from twisted.internet import reactor
        # Applications importing module twisted.internet.reactor might fail
        # with error like:
        #
        #     AttributeError: 'module' object has no attribute 'listenTCP'
        #
        # Ensure default reactor was loaded - it has method 'listenTCP' to start server.
        if not hasattr(reactor, 'listenTCP'):
            raise SystemExit('Twisted reactor not properly initialized.')
        """)


@importorskip('pyexcelerate')
@pytest.mark.xfail(reason='TODO - known to fail')
def test_pyexcelerate(pyi_builder):
    pyi_builder.test_source(
        """
        # Requires PyExcelerate 0.6.1 or higher
        # Tested on Windows 7 x64 SP1 with CPython 2.7.6
        import pyexcelerate
        """)


@importorskip('usb')
@pytest.mark.skipif(not is_win, reason='Crashes Python on travis')
def test_usb(pyi_builder):
    # See if the usb package is supported on this platform.
    try:
        import usb
        # This will verify that the backend is present; if not, it will
        # skip this test.
        usb.core.find(find_all = True)
    except (ImportError, ValueError):
        pytest.skip('USB backnd not found.')

    pyi_builder.test_source(
        """
        import usb.core
        # Detect usb devices.
        devices = usb.core.find(find_all = True)
        if not devices:
            raise SystemExit('No USB device found.')
        """)


@importorskip('zeep')
def test_zeep(pyi_builder):
    pyi_builder.test_source(
        """
        # Test the hook to zeep
        from zeep import utils
        utils.get_version()
        """)


@importorskip('PIL')
@pytest.mark.xfail(reason="Fails with Pillow 3.0.0")
def test_pil_img_conversion(pyi_builder_spec):
    pyi_builder_spec.test_spec('pyi_lib_PIL_img_conversion.spec')


@xfail(is_darwin, reason='Issue #1895.')
@importorskip('PIL')
@importorskip('FixTk')
def test_pil_FixTk(pyi_builder):
    # hook-PIL is excluding FixTk, but is must still be included
    # since it is imported elsewhere. Also see issue #1584.
    pyi_builder.test_source("""
    try:
        # In Python 2 the module name is 'Tkinter'
        import Tkinter
    except ImportError:
        import tkinter
    import FixTk, PIL
    """)

@importorskip('PIL.ImageQt')
@importorskip('PyQt5')
def test_pil_PyQt5(pyi_builder):
    # hook-PIL is excluding PyQt5, but is must still be included
    # since it is imported elsewhere. Also see issue #1584.
    pyi_builder.test_source("""
    import PyQt5
    import PIL
    import PIL.ImageQt
    """)

@importorskip('PIL.ImageQt')
@importorskip('PyQt4')
def test_pil_PyQt4(pyi_builder):
    # hook-PIL is excluding PyQt4, but is must still be included
    # since it is imported elsewhere. Also see issue #1584.
    pyi_builder.test_source("""
    import PyQt4
    import PIL
    import PIL.ImageQt
    """)


@importorskip('PIL')
def test_pil_plugins(pyi_builder):
    pyi_builder.test_source(
        """
        # Verify packaging of PIL.Image. Specifically, the hidden import of FixTk
        # importing tkinter is causing some problems.
        from PIL.Image import fromstring
        print(fromstring)

        # PIL import hook should bundle all available PIL plugins. Verify that plugins
        # are bundled.
        from PIL import Image
        Image.init()
        MIN_PLUG_COUNT = 7  # Without all plugins the count is usually 6.
        plugins = list(Image.SAVE.keys())
        plugins.sort()
        if len(plugins) < MIN_PLUG_COUNT:
            raise SystemExit('No PIL image plugins were bundled!')
        else:
            print('PIL supported image formats: %s' % plugins)
        """)


@importorskip('pandas')
def test_pandas_extension(pyi_builder):
    # Tests that C extension 'pandas.lib' is properly bundled. Issue #1580.
    pyi_builder.test_source(
        """
        from pandas.lib import is_float
        assert is_float(1) == 0
        """)<|MERGE_RESOLUTION|>--- conflicted
+++ resolved
@@ -345,8 +345,6 @@
         """)
 
 
-<<<<<<< HEAD
-=======
 @xfail(is_linux and is_py35, reason="Fails on linux >3.5")
 @xfail(is_darwin, reason="Fails on OSX")
 @xfail(is_win and is_py35 and not is_py36, reason="Fails on win == 3.6")
@@ -401,7 +399,6 @@
         """)
 
 
->>>>>>> f0df2d2b
 @importorskip('zope.interface')
 def test_zope_interface(pyi_builder):
     # Tests that `nspkg.pth`-based namespace package are bundled properly.
