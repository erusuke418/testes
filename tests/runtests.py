#! /usr/bin/env python
#-----------------------------------------------------------------------------
# Copyright (c) 2013, PyInstaller Development Team.
#
# Distributed under the terms of the GNU General Public License with exception
# for distributing bootloader.
#
# The full license is in the file COPYING.txt, distributed with this software.
#-----------------------------------------------------------------------------

# This program will execute any file with name test*<digit>.py. If your test
# need an aditional dependency name it test*<digit><letter>.py to be ignored
# by this program but be recognizable by any one as a dependency of that
# particular test.

from __future__ import print_function


import glob
import optparse
import os
import re
import shutil
import subprocess
import sys
import unittest

# ignore some warnings which only confuse when running tests
import warnings

warnings.filterwarnings('ignore',
    "Parent module '.*' not found while handling absolute import")


# Expand PYTHONPATH with PyInstaller package to support running without
# installation -- only if not running in a virtualenv.
if hasattr(sys, 'real_prefix') or not sys.prefix == sys.base_prefix:
    _virtual_env_ = True
else:
    _virtual_env_ = False
    pyi_home = os.path.join(os.path.dirname(os.path.abspath(__file__)), '..')
    sys.path.insert(0, pyi_home)

# Unbuffered sys.stdout
sys.stdout = os.fdopen(sys.stdout.fileno(), 'w', 0)


from PyInstaller import HOMEPATH
from PyInstaller import compat, configure
from PyInstaller import main as pyi_main
from PyInstaller.compat import is_py2, is_py33, is_win, is_darwin, modname_tkinter
from PyInstaller.lib import junitxml
from PyInstaller.utils import misc
from PyInstaller.utils.hooks import hookutils
from PyInstaller.utils.win32 import winutils


VERBOSE = False
REPORT = False
PYI_CONFIG = {}
# Directory with this script (runtests.py).
BASEDIR = os.path.dirname(os.path.abspath(__file__))


class MiscDependencies(object):
    """
    Place holder for special requirements of some tests.

    e.g. basic/test_ctypes needs C compiler.

    Every method returns None when successful or a string containing
    error message to be displayed on console.
    """
    def c_compiler(self):
        """
        Check availability of C compiler.
        """
        compiler = None
        msg = 'Cannot find GCC, MinGW or Visual Studio in PATH.'
        if is_win:
            # Try MSVC.
            compiler = misc.find_executable('cl')
        if compiler is None:
            # Try GCC.
            compiler = misc.find_executable('gcc')
            if compiler is None:
                return msg
        return None  # C compiler was found.


class SkipChecker(object):
    """
    Check conditions if a test case should be skipped.
    """
    def __init__(self):
        depend = MiscDependencies()
        # Required Python or OS version for some tests.
        self.MIN_VERSION_OR_OS = {
            # On Mac DYLD_LIBRARY_PATH is not used.
            'basic/test_absolute_ld_library_path': not is_win and not is_darwin,
<<<<<<< HEAD
            # Old-style email.* subpackages supported only in Python 2.
            'basic/test_email_oldstyle': is_py2,
            'import/test_nspkg-pep420': is_py33,
=======
            'import/test_onefile_pkgutil.get_data': is_py26,
            'import/test_onefile_pkgutil.get_data__main__': is_py26 and False,
            'import/test_c_extension': is_py25,
            'import/test_onefile_c_extension': is_py25,
            'import/test_onefile_relative_import': is_py25,
            'import/test_onefile_relative_import2': is_py26,
            'import/test_onefile_relative_import3': is_py25,
            'interactive/test_onefile_win32_uac_admin': is_win,
>>>>>>> 67610f2d
            'libraries/test_enchant': is_win,
            }

        # Required Python modules for some tests.
        self.MODULES = {
            'basic/test_codecs': ['codecs'],
            'basic/test_module_attributes': ['xml.etree.cElementTree'],
            'basic/test_multiprocess': ['multiprocessing'],
            'basic/test_onefile_ctypes': ['ctypes'],
            'basic/test_onefile_multiprocess': ['multiprocessing'],
            'basic/test_onefile_nestedlaunch1': ['ctypes'],
            'basic/test_onefile_win32com': ['win32com'],
            'basic/test_pkg_structures': ['pkg_resources'],
            'basic/test_win32com': ['win32com'],

            'libraries/test_enchant': ['enchant'],
            'libraries/test_gst': ['gst'],
            'libraries/test_Image': ['Image'], # PIL allows to use its submodules as top-level modules
            'libraries/test_Image2': ['Image'], # PIL allows to use its submodules as top-level modules
            'libraries/test_markdown': ['markdown'],
            'libraries/test_numpy': ['numpy'],
            'libraries/test_onefile_matplotlib': ['matplotlib'],
<<<<<<< HEAD
            'libraries/test_onefile_tkinter': [modname_tkinter],
=======
            'libraries/test_onefile_tkinter': ['Tkinter'],
            'libraries/test_onefile_numpy': ['numpy'],
>>>>>>> 67610f2d
            'libraries/test_PIL': ['PIL'],
            'libraries/test_PIL2': ['PIL'],
            'libraries/test_pycparser': ['pycparser'],
            'libraries/test_pycrypto': ['Crypto'],
            'libraries/test_pyexcelerate': ['pyexcelerate'],
            'libraries/test_pylint': ['pylint'],
            'libraries/test_pygments': ['pygments'],
            'libraries/test_pyodbc': ['pyodbc'],
            'libraries/test_pyttsx': ['pyttsx'],
            'libraries/test_pytz': ['pytz'],
            'libraries/test_PyQt4-QtWebKit': ['PyQt4'],
            'libraries/test_PyQt4-uic': ['PyQt4'],
            'libraries/test_requests': ['requests'],
            'libraries/test_sysconfig': ['sysconfig'],
            'libraries/test_scapy1': ['scapy'],
            'libraries/test_scapy2': ['scapy'],
            'libraries/test_scapy3': ['scapy'],
            'libraries/test_scipy': ['numpy', 'scipy'],
            'libraries/test_sqlite3': ['sqlite3'],
            'libraries/test_sqlalchemy': ['sqlalchemy', 'MySQLdb', 'psycopg2'],
            'libraries/test_twisted_qt4reactor': ['twisted', 'PyQt4', 'qt4reactor'],
            'libraries/test_twisted_reactor': ['twisted'],
            'libraries/test_usb': ['ctypes', 'usb'],
            'libraries/test_wx': ['wx'],
            'libraries/test_wx_pubsub': ['wx'],
            'libraries/test_wx_pubsub_arg1': ['wx'],
            'libraries/test_wx_pubsub_kwargs': ['wx'],
            'libraries/test_sphinx': ['sphinx', 'docutils', 'jinja2', 'uuid'],
<<<<<<< HEAD
            'libraries/test_zope': ['zope'],
=======
            'libraries/test_zmq': ['zmq'],
>>>>>>> 67610f2d
            'libraries/test_zope_interface': ['zope.interface'],

            'import/test_c_extension': ['simplejson'],
            'import/test_ctypes_cdll_c': ['ctypes'],
            'import/test_eggs2': ['pkg_resources'],
            'import/test_onefile_c_extension': ['simplejson'],
            'import/test_onefile_ctypes_cdll_c': ['ctypes'],
            'import/test_onefile_zipimport': ['pkg_resources'],
            'import/test_onefile_zipimport2': ['pkg_resources', 'setuptools'],
            'import/test_pep302_import_protokol': ['sqlite3'],

            'interactive/test_ipython': ['IPython'],
            'interactive/test_matplotlib': ['matplotlib'],
            'interactive/test_pygame': ['pygame'],
            'interactive/test_pyqt4_multiprocessing': ['multiprocessing', 'PyQt4'],
            'interactive/test_qt4': ['PyQt4'],
            'interactive/test_qt5': ['PyQt5'],
            'interactive/test_tix': ['Tix'],
            'interactive/test_tkinter': [modname_tkinter],
            'interactive/test_wx': ['wx'],
            }

        # Other dependecies of some tests.
        self.DEPENDENCIES = {
            'basic/test_onefile_ctypes': [depend.c_compiler()],
            # Support for unzipped eggs is not yet implemented.
            # http://www.pyinstaller.org/ticket/541
            'import/test_eggs1': ['Unzipped eggs not yet implemented.'],
            }

    def _check_python_and_os(self, test_name):
        """
        Return True if test name is not in the list or Python or OS
        version is not met.
        """
        if (test_name in self.MIN_VERSION_OR_OS and
                not self.MIN_VERSION_OR_OS[test_name]):
            return False
        return True

    def _check_modules(self, test_name):
        """
        Return name of missing required module, if any. None means
        no module is missing.
        """
        if test_name in self.MODULES:
            for mod_name in self.MODULES[test_name]:
                # STDOUT and STDERR are discarded (devnull) to hide
                # import exceptions.
                trash = open(os.devnull)
                retcode = compat.exec_python_rc('-c', "import %s" % mod_name,
                        stdout=trash, stderr=trash)
                trash.close()
                if retcode != 0:
                    return mod_name
        return None

    def _check_dependencies(self, test_name):
        """
        Return error message when a requirement is not met, None otherwise.
        """
        if test_name in self.DEPENDENCIES:
            for dep in self.DEPENDENCIES[test_name]:
                if dep is not None:
                    return dep
        return None

    def check(self, test_name):
        """
        Check test requirements if they are any specified.

        Return tupple (True/False, 'Reason for skipping.').
        True if all requirements are met. Then test case may
        be executed.
        """
        if not self._check_python_and_os(test_name):
            return (False, 'Required another Python version or OS.')

        required_module = self._check_modules(test_name)
        if required_module is not None:
            return (False, "Module %s is missing." % required_module)

        dependency = self._check_dependencies(test_name)
        if dependency is not None:
            return (False, dependency)

        return (True, 'Requirements met.')


SPEC_FILE = set([
    'basic/test_onefile_ctypes',
    'import/test_onefile_pkg_resources',
    'import/test_onefile_pkgutil-get_data',
    'import/test_onefile_pkgutil-get_data__main__',
    'basic/test_option_verbose',
    'basic/test_option_wignore',
    'basic/test_pkg_structures',
    'basic/test_pyz_as_external_file',
    'basic/test_threading2',
    'import/test_app_with_plugins',
    'import/test_eggs2',
    'import/test_hiddenimport',
<<<<<<< HEAD
    'import/test_nspkg1-bbb-zzz',
    'import/test_nspkg1-empty',
    'import/test_nspkg1',
    'import/test_nspkg2',
    'import/test_nspkg-pep420',
=======
    'import/test_hook_without_hook_for_package',
>>>>>>> 67610f2d
    'interactive/test_matplotlib',  # TODO .spec for this test contain win32 specific manifest code. Do we still need it?
    'interactive/test_onefile_win32_uac_admin',
    'libraries/test_Image',
    'libraries/test_PIL',
    'libraries/test_requests',
    'multipackage/test_multipackage1',
    'multipackage/test_multipackage2',
    'multipackage/test_multipackage3',
    'multipackage/test_multipackage4',
    'multipackage/test_multipackage5',
])


class BuildTestRunner(object):

    def __init__(self, test_name, verbose=False, report=False, with_crypto=False):
        # Use path separator '/' even on windows for test_name name.
        self.test_name = test_name.replace('\\', '/')
        self.verbose = verbose
        self.test_dir, self.test_file = os.path.split(self.test_name)
        # For junit xml report some behavior is changed.
        # Especially redirecting sys.stdout.
        self.report = report
        # Build the test executable with bytecode encryption enabled.
        self.with_crypto = with_crypto

    def _msg(self, text):
        """
        Important text. Print it to console only in verbose mode.
        """
        if self.verbose:
            # This allows to redirect stdout to junit xml report.
            sys.stdout.write('\n' + 10 * '#' + ' ' + text + ' ' + 10 * '#' + '\n\n')
            sys.stdout.flush()

    def _plain_msg(self, text, newline=True):
        """
        Print text to console only in verbose mode.
        """
        if self.verbose:
            if newline:
                sys.stdout.write(text + '\n')
            else:
                sys.stdout.write(text)
            sys.stdout.flush()

    def _find_exepath(self, test, parent_dir='dist'):
        of_prog = os.path.join(parent_dir, test)  # one-file deploy filename
        od_prog = os.path.join(parent_dir, test, test)  # one-dir deploy filename

        prog = None
        if os.path.isfile(of_prog):
            prog = of_prog
        elif os.path.isfile(of_prog + ".exe"):
            prog = of_prog + ".exe"
        elif os.path.isdir(of_prog):
            if os.path.isfile(od_prog):
                prog = od_prog
            elif os.path.isfile(od_prog + ".exe"):
                prog = od_prog + ".exe"
        return prog

    def _run_created_exe(self, test, testdir=None):
        """
        Run executable created by PyInstaller.
        """
        self._msg('EXECUTING TEST ' + self.test_name)

        # Run the test in a clean environment to make sure they're
        # really self-contained
        path = compat.getenv('PATH')
        compat.unsetenv('PATH')
        # For Windows we need to keep minimal PATH for sucessful running of some tests.
        if is_win:
            # Minimum Windows PATH is in most cases:   C:\Windows\system32;C:\Windows
            compat.setenv('PATH', os.pathsep.join(winutils.get_system_path()))

        prog = self._find_exepath(test, 'dist')
        if prog is None:
            self._plain_msg('ERROR: no file generated by PyInstaller found!')
            compat.setenv("PATH", path)
            return 1
        else:
            self._plain_msg("RUNNING: " + prog)
            old_wd = compat.getcwd()
            os.chdir(os.path.dirname(prog))
            # Run executable.
            prog = os.path.join(os.curdir, os.path.basename(prog))
            proc = subprocess.Popen([prog], stdout=subprocess.PIPE, stderr=subprocess.PIPE)
            # Prints stdout of subprocess continuously.
            self._msg('STDOUT %s' % self.test_name)
            while proc.poll() is None:
                line = proc.stdout.read(1)
<<<<<<< HEAD
                self._plain_msg(line.decode('utf-8'), newline=False)
=======
                self._plain_msg(line, newline=False)
            # Print any stdout that wasn't read before the process terminated.
            # See the conversation in https://github.com/pyinstaller/pyinstaller/pull/1092
            # for examples of why this is necessary.
            self._plain_msg(proc.stdout.read(), newline=False)
>>>>>>> 67610f2d
            # Print possible stderr at the end.
            self._msg('STDERR %s' % self.test_name)
            self._plain_msg(proc.stderr.read().decode('utf-8'))
            compat.setenv("PATH", path)
            # Restore current working directory
            os.chdir(old_wd)

            return proc.returncode

    def test_exists(self):
        """
        Return True if test file exists.
        """
        return os.path.exists(os.path.join(BASEDIR, self.test_name + '.py'))

    def test_building(self):
        """
        Run building of test script.

        Return True if build succeded False otherwise.
        """
        OPTS = ['--debug', '--noupx', '--specpath', compat.getcwd(), '--distpath',
                os.path.join(compat.getcwd(), 'dist'), '--workpath',
                os.path.join(compat.getcwd(), 'build')]

        if self.verbose:
            OPTS.extend(['--debug', '--log-level=INFO'])
        else:
            OPTS.append('--log-level=ERROR')

        # Build executable in onefile mode.
        if self.test_file.startswith('test_onefile'):
            OPTS.append('--onefile')
        else:
            OPTS.append('--onedir')

        if self.with_crypto or '_crypto' in self.test_file:
            print('NOTE: Bytecode encryption is enabled for this test.', end="")
            OPTS.append('--key=test_key')

        self._msg("BUILDING TEST " + self.test_name)

        # Use pyinstaller.py for building test_name.
        testfile_spec = self.test_file + '.spec'
        if not os.path.exists(self.test_file + '.spec'):
            # .spec file does not exist and it has to be generated
            # for main script.
            testfile_spec = self.test_file + '.py'

        #pyinst_script = os.path.join(HOMEPATH, 'pyinstaller.py')

        # TODO Fix redirecting stdout/stderr
        # In report mode is stdout and sys.stderr redirected.
        #if self.report:
            ## Write output from subprocess to stdout/err.
            #retcode, out, err = compat.exec_python_all(pyinst_script,
                  #testfile_spec, *OPTS)
            #sys.stdout.write(out)
            #sys.stdout.write(err)
        #else:
            #retcode = compat.exec_python_rc(pyinst_script,
                  #testfile_spec, *OPTS)
        pyi_args = [testfile_spec] + OPTS
        # TODO fix return code in running PyInstaller programatically
        pyi_main.run(pyi_args, PYI_CONFIG)
        retcode = 0

        return retcode == 0

    def test_exe(self):
        """
        Test running of all created executables.
        """
        files = glob.glob(os.path.join('dist', self.test_file + '*'))
        files.sort()
        retcode = 0
        for exe in files:
            exe = os.path.splitext(exe)[0]
            retcode_tmp = self._run_created_exe(exe[5:], self.test_dir)
            retcode = retcode or retcode_tmp
        return retcode == 0

    def test_logs(self):
        """
        Compare log files (now used only by multipackage test_name).

        Return True if .toc files match or when .toc patters
        are not defined.
        """
        logsfn = glob.glob(self.test_file + '.toc')
        # Other main scripts do not start with 'test_'.
        logsfn += glob.glob(self.test_file.split('_', 1)[1] + '_?.toc')
        for logfn in logsfn:
            self._msg("EXECUTING MATCHING " + logfn)
            tmpname = os.path.splitext(logfn)[0]
            prog = self._find_exepath(tmpname)
            if prog is None:
                prog = self._find_exepath(tmpname,
                        os.path.join('dist', self.test_file))
            if _virtual_env_:
                fname_list = compat.exec_command(
                    'pyi-archive_viewer', '-b', '-r', prog)
            else:
                fname_list = compat.exec_python(
                    os.path.join(HOMEPATH, 'utils', 'archive_viewer.py'),
                    '-b', '-r', prog)
            # Fix line-endings so eval() does not fail.
            fname_list = fname_list.replace('\r\n', '\n').replace('\n\r', '\n')
            fname_list = eval(fname_list)
            pattern_list = eval(open(logfn, 'rU').read())
            # Alphabetical order of patterns.
            pattern_list.sort()
            count = 0
            for pattern in pattern_list:
                found = False
                for fname in fname_list:
                    if re.match(pattern, fname):
                        count += 1
                        found = True
                        self._plain_msg('MATCH: %s --> %s' % (pattern, fname))
                        break
                if not found:
                    self._plain_msg('MISSING: %s' % pattern)

            # Not all modules matched.
            # Stop comparing other .toc files and fail the test.
            if count < len(pattern_list):
                return False

        return True


class GenericTestCase(unittest.TestCase):
    def __init__(self, test_dir, func_name, with_crypto=False):
        """
        test_dir    Directory containing testing python scripts.
        func_name   Name of test function to create.
        """
        self.test_name = test_dir + '/' + func_name

        # Create new test fuction. This has to be done before super().
        setattr(self, func_name, self._generic_test_function)
        super(GenericTestCase, self).__init__(func_name)

        # For tests current working directory has to be changed temporaly.
        self.curr_workdir = compat.getcwd()

        # Whether to enable bytecode encryption for test executable
        self.with_crypto = with_crypto

    def setUp(self):
        testdir = os.path.dirname(self.test_name)
        os.chdir(os.path.join(BASEDIR, testdir))  # go to testdir
        # For some 'basic' tests we need create file with path to python
        # executable and if it is running in debug mode.
        build_python = open(os.path.join(BASEDIR, 'basic', 'python_exe.build'),
                'w')
        build_python.write(sys.executable + "\n")
        build_python.write('debug=%s' % __debug__ + '\n')
        # On Windows we need to preserve systme PATH for subprocesses in tests.
        build_python.write(os.environ.get('PATH') + '\n')
        build_python.close()
        # Clean variables that could be set by PyInstaller import hooks.
        # We need to clean it because some tests might fails.
        # Like 'wx_pubsub' tests'.
        hookutils.hook_variables = {}

    def tearDown(self):
        os.chdir(self.curr_workdir)  # go back from testdir

    def _generic_test_function(self):
        # Skip test case if test requirement are not met.
        s = SkipChecker()
        req_met, msg = s.check(self.test_name)
        if not req_met:
            raise unittest.SkipTest(msg)
        # Create a build and test it.
        b = BuildTestRunner(self.test_name, verbose=VERBOSE, report=REPORT, with_crypto=self.with_crypto)
        self.assertTrue(b.test_exists(),
                msg='Test %s not found.' % self.test_name)
        self.assertTrue(b.test_building(),
                msg='Build of %s failed.' % self.test_name)
        self.assertTrue(b.test_exe(),
                msg='Running exe of %s failed.' % self.test_name)
        self.assertTrue(b.test_logs(),
                msg='Matching .toc of %s failed.' % self.test_name)


class BasicTestCase(GenericTestCase):
    test_dir = 'basic'

    def __init__(self, func_name, with_crypto=False):
        super(BasicTestCase, self).__init__(self.test_dir, func_name, with_crypto)


class CryptoTestCase(GenericTestCase):
    test_dir = 'crypto'

    def __init__(self, func_name, with_crypto=False):
        # Crypto tests MUST NOT run 'with' crypto enabled by default.
        with_crypto = False

        super(CryptoTestCase, self).__init__(self.test_dir, func_name, with_crypto)


class ImportTestCase(GenericTestCase):
    test_dir = 'import'

    def __init__(self, func_name, with_crypto=False):
        super(ImportTestCase, self).__init__(self.test_dir, func_name, with_crypto)


class LibrariesTestCase(GenericTestCase):
    test_dir = 'libraries'

    def __init__(self, func_name, with_crypto=False):
        super(LibrariesTestCase, self).__init__(self.test_dir, func_name, with_crypto)


class MultipackageTestCase(GenericTestCase):
    test_dir = 'multipackage'

    def __init__(self, func_name, with_crypto=False):
        super(MultipackageTestCase, self).__init__(self.test_dir, func_name, with_crypto)


class InteractiveTestCase(GenericTestCase):
    """
    Interactive tests require user interaction mostly GUI.

    Interactive tests have to be run directly by user.
    They can't be run by any continuous integration system.
    """
    test_dir = 'interactive'

    def __init__(self, func_name):
        super(InteractiveTestCase, self).__init__(self.test_dir, func_name)


class TestCaseGenerator(object):
    """
    Generate test cases.
    """
    def _detect_tests(self, directory):
        files = glob.glob(os.path.join(directory, 'test_*.py'))
        # Test name is a file name without extension.
        tests = [os.path.splitext(os.path.basename(x))[0] for x in files]
        tests.sort()
        return tests

    def create_suite(self, test_types, with_crypto=False):
        """
        Create test suite and add test cases to it.

        test_types      Test classes to create test cases from.

        Return test suite with tests.
        """
        suite = unittest.TestSuite()

        for _type in test_types:
            tests = self._detect_tests(_type.test_dir)
            # Create test cases for a specific type.
            for test_name in tests:
                suite.addTest(_type(test_name, with_crypto=with_crypto))

        return suite


def clean():
    """
    Remove temporary files created while running tests.
    """
    # Files/globs to clean up.
    patterns = """python_exe.build
    logdict*.log
    disttest*
    buildtest*
    warn*.txt
    *.py[co]
    */*.py[co]
    */*/*.py[co]
    build/
    dist/
    */*.dll
    */*.lib
    */*.obj
    */*.exp
    */*.so
    */*.dylib
    """.split()

    # By some directories we do not need to clean files.
    # E.g. for unit tests.
    IGNORE_DIRS = set([
        'eggs4testing',
        'unit',
    ])

    # Remove temporary files in all subdirectories.
    for directory in os.listdir(BASEDIR):
        if not os.path.isdir(directory):
            continue
        if directory in IGNORE_DIRS:
            continue
        for pattern in patterns:
            file_list = glob.glob(os.path.join(directory, pattern))
            for pth in file_list:
                try:
                    if os.path.isdir(pth):
                        shutil.rmtree(pth)
                    else:
                        os.remove(pth)
<<<<<<< HEAD
                except OSError as e:
=======
                except OSError, e:
>>>>>>> 67610f2d
                    print(e)
        # Delete *.spec files for tests without spec file.
        for pth in glob.glob(os.path.join(directory, '*.spec')):
            test_name = directory + '/' + os.path.splitext(os.path.basename(pth))[0]
            if not test_name in SPEC_FILE:
                if os.path.exists(pth):
                    os.remove(pth)


def run_tests(test_suite, xml_file):
    """
    Run test suite and save output to junit xml file if requested.
    """
    if xml_file:
<<<<<<< HEAD
        print('Writting test results to: %s' % xml_file)
=======
        print('Writting test results to:', xml_file)
>>>>>>> 67610f2d
        fp = open('report.xml', 'w')
        result = junitxml.JUnitXmlResult(fp)
        # Text from stdout/stderr should be added to failed test cases.
        result.buffer = True
        result.startTestRun()
        ret = test_suite.run(result)
        result.stopTestRun()
        fp.close()

        return ret
    else:
        return unittest.TextTestRunner(verbosity=2).run(test_suite)


def main():
    try:
        parser = optparse.OptionParser(usage='%prog [options] [TEST-NAME ...]',
              epilog='TEST-NAME can be the name of the .py-file, '
              'the .spec-file or only the basename.')
    except TypeError:
        parser = optparse.OptionParser(usage='%prog [options] [TEST-NAME ...]')

    parser.add_option('-a', '--all-with-crypto', action='store_true',
                      help='Run the whole test suite with bytecode encryption enabled.')
    parser.add_option('-c', '--clean', action='store_true',
                      help='Clean up generated files')
    parser.add_option('-i', '--interactive-tests', action='store_true',
                      help='Run interactive tests (default: run normal tests)')
    parser.add_option('-v', '--verbose',
                      action='store_true',
                      default=False,
                      help='Verbose mode (default: %default)')
    parser.add_option('--junitxml', action='store', default=None,
            metavar='FILE', help='Create junit-xml style test report file')

    opts, args = parser.parse_args()

    # Do only cleanup.
    if opts.clean:
        clean()
        raise SystemExit()  # Exit code is 0 in this case.

    # Run only specified tests.
    if args:
        if opts.interactive_tests:
            parser.error('Must not specify -i/--interactive-tests when passing test names.')
        suite = unittest.TestSuite()
        for arg in args:
            test_list = glob.glob(arg)
            if not test_list:
                test_list = [arg]
            else:
                test_list = [x for x in test_list
                             if os.path.splitext(x)[1] in (".py", ".spec")]
            # Sort tests aplhabetically. For example test
            # basic/test_nested_launch1 depends on basic/test_nested_launch0.
            # Otherwise it would fail.
            test_list.sort()
            for t in test_list:
                test_dir = os.path.dirname(t)
                test_script = os.path.basename(os.path.splitext(t)[0])
                suite.addTest(GenericTestCase(test_dir, test_script))
<<<<<<< HEAD
                print('Running test:  %s' % (test_dir + '/' + test_script))
=======
                print('Running test: ', (test_dir + '/' + test_script))
>>>>>>> 67610f2d

    # Run all tests or all interactive tests.
    else:
        if opts.interactive_tests:
            print('Running interactive tests...')
            test_classes = [InteractiveTestCase]
<<<<<<< HEAD
        else:
            print('Running normal tests (-i for interactive tests)...')
=======
        elif opts.all_with_crypto:
            print('Running normal tests with bytecode encryption...')
            # Make sure to exclude CryptoTestCase here since we are building
            # everything else with crypto enabled.
>>>>>>> 67610f2d
            test_classes = [BasicTestCase, ImportTestCase,
                    LibrariesTestCase, MultipackageTestCase]
        else:
            print('Running normal tests (-i for interactive tests)...')
            test_classes = [BasicTestCase, CryptoTestCase, ImportTestCase,
                    LibrariesTestCase, MultipackageTestCase]

        # Create test suite.
        generator = TestCaseGenerator()
        suite = generator.create_suite(test_classes, opts.all_with_crypto)

    # Set global options
    global VERBOSE, REPORT, PYI_CONFIG
    VERBOSE = opts.verbose
    REPORT = opts.junitxml is not None
    PYI_CONFIG = configure.get_config(upx_dir=None)  # Run configure phase only once.


    # Run created test suite.
    clean()

    result = run_tests(suite, opts.junitxml)

    sys.exit(int(bool(result.failures or result.errors)))


if __name__ == '__main__':
    main()<|MERGE_RESOLUTION|>--- conflicted
+++ resolved
@@ -98,20 +98,11 @@
         self.MIN_VERSION_OR_OS = {
             # On Mac DYLD_LIBRARY_PATH is not used.
             'basic/test_absolute_ld_library_path': not is_win and not is_darwin,
-<<<<<<< HEAD
             # Old-style email.* subpackages supported only in Python 2.
             'basic/test_email_oldstyle': is_py2,
             'import/test_nspkg-pep420': is_py33,
-=======
-            'import/test_onefile_pkgutil.get_data': is_py26,
-            'import/test_onefile_pkgutil.get_data__main__': is_py26 and False,
-            'import/test_c_extension': is_py25,
-            'import/test_onefile_c_extension': is_py25,
-            'import/test_onefile_relative_import': is_py25,
-            'import/test_onefile_relative_import2': is_py26,
-            'import/test_onefile_relative_import3': is_py25,
+            'import/test_onefile_pkgutil.get_data__main__': False,
             'interactive/test_onefile_win32_uac_admin': is_win,
->>>>>>> 67610f2d
             'libraries/test_enchant': is_win,
             }
 
@@ -134,12 +125,8 @@
             'libraries/test_markdown': ['markdown'],
             'libraries/test_numpy': ['numpy'],
             'libraries/test_onefile_matplotlib': ['matplotlib'],
-<<<<<<< HEAD
             'libraries/test_onefile_tkinter': [modname_tkinter],
-=======
-            'libraries/test_onefile_tkinter': ['Tkinter'],
             'libraries/test_onefile_numpy': ['numpy'],
->>>>>>> 67610f2d
             'libraries/test_PIL': ['PIL'],
             'libraries/test_PIL2': ['PIL'],
             'libraries/test_pycparser': ['pycparser'],
@@ -168,11 +155,8 @@
             'libraries/test_wx_pubsub_arg1': ['wx'],
             'libraries/test_wx_pubsub_kwargs': ['wx'],
             'libraries/test_sphinx': ['sphinx', 'docutils', 'jinja2', 'uuid'],
-<<<<<<< HEAD
+            'libraries/test_zmq': ['zmq'],
             'libraries/test_zope': ['zope'],
-=======
-            'libraries/test_zmq': ['zmq'],
->>>>>>> 67610f2d
             'libraries/test_zope_interface': ['zope.interface'],
 
             'import/test_c_extension': ['simplejson'],
@@ -275,15 +259,12 @@
     'import/test_app_with_plugins',
     'import/test_eggs2',
     'import/test_hiddenimport',
-<<<<<<< HEAD
     'import/test_nspkg1-bbb-zzz',
     'import/test_nspkg1-empty',
     'import/test_nspkg1',
     'import/test_nspkg2',
     'import/test_nspkg-pep420',
-=======
     'import/test_hook_without_hook_for_package',
->>>>>>> 67610f2d
     'interactive/test_matplotlib',  # TODO .spec for this test contain win32 specific manifest code. Do we still need it?
     'interactive/test_onefile_win32_uac_admin',
     'libraries/test_Image',
@@ -377,15 +358,11 @@
             self._msg('STDOUT %s' % self.test_name)
             while proc.poll() is None:
                 line = proc.stdout.read(1)
-<<<<<<< HEAD
                 self._plain_msg(line.decode('utf-8'), newline=False)
-=======
-                self._plain_msg(line, newline=False)
             # Print any stdout that wasn't read before the process terminated.
             # See the conversation in https://github.com/pyinstaller/pyinstaller/pull/1092
             # for examples of why this is necessary.
-            self._plain_msg(proc.stdout.read(), newline=False)
->>>>>>> 67610f2d
+            self._plain_msg(proc.stdout.read().decode('utf-8'), newline=False)
             # Print possible stderr at the end.
             self._msg('STDERR %s' % self.test_name)
             self._plain_msg(proc.stderr.read().decode('utf-8'))
@@ -699,11 +676,7 @@
                         shutil.rmtree(pth)
                     else:
                         os.remove(pth)
-<<<<<<< HEAD
                 except OSError as e:
-=======
-                except OSError, e:
->>>>>>> 67610f2d
                     print(e)
         # Delete *.spec files for tests without spec file.
         for pth in glob.glob(os.path.join(directory, '*.spec')):
@@ -718,11 +691,7 @@
     Run test suite and save output to junit xml file if requested.
     """
     if xml_file:
-<<<<<<< HEAD
-        print('Writting test results to: %s' % xml_file)
-=======
         print('Writting test results to:', xml_file)
->>>>>>> 67610f2d
         fp = open('report.xml', 'w')
         result = junitxml.JUnitXmlResult(fp)
         # Text from stdout/stderr should be added to failed test cases.
@@ -785,26 +754,17 @@
                 test_dir = os.path.dirname(t)
                 test_script = os.path.basename(os.path.splitext(t)[0])
                 suite.addTest(GenericTestCase(test_dir, test_script))
-<<<<<<< HEAD
-                print('Running test:  %s' % (test_dir + '/' + test_script))
-=======
                 print('Running test: ', (test_dir + '/' + test_script))
->>>>>>> 67610f2d
 
     # Run all tests or all interactive tests.
     else:
         if opts.interactive_tests:
             print('Running interactive tests...')
             test_classes = [InteractiveTestCase]
-<<<<<<< HEAD
-        else:
-            print('Running normal tests (-i for interactive tests)...')
-=======
         elif opts.all_with_crypto:
             print('Running normal tests with bytecode encryption...')
             # Make sure to exclude CryptoTestCase here since we are building
             # everything else with crypto enabled.
->>>>>>> 67610f2d
             test_classes = [BasicTestCase, ImportTestCase,
                     LibrariesTestCase, MultipackageTestCase]
         else:
