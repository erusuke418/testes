--- conflicted
+++ resolved
@@ -22,13 +22,8 @@
     import time
     from pygame.locals import *
 
-<<<<<<< HEAD
 except ImportError as err:
-    print("Error, couldn't load module. %s" % (err))
-=======
-except ImportError, err:
     print("Error, couldn't load module. %s" % err)
->>>>>>> 67610f2d
     sys.exit(2)
 
 if not pygame.mixer: print('Warning, sound disabled')
