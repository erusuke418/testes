# -*- coding: utf-8 -*-
#-----------------------------------------------------------------------------
# Copyright (c) 2013, PyInstaller Development Team.
#
# Distributed under the terms of the GNU General Public License with exception
# for distributing bootloader.
#
# The full license is in the file COPYING.txt, distributed with this software.
#-----------------------------------------------------------------------------


<<<<<<< HEAD
# This import forces Python 2 to handle string as unicode - as with prefix 'u'.
from __future__ import unicode_literals

# Encode unicode string into utf8 and then back to unicode strings.
# The original string and the result should be equal.
=======
import codecs
>>>>>>> 257382d7

import codecs
import sys


<<<<<<< HEAD
str_a = 'foo bar fóó bář, fěě, ďěž'
str_a_utf8 = codecs.getencoder('utf-8')(str_a)[0]
str_b = codecs.getdecoder('utf-8')(str_a_utf8)[0]

print(('codecs working: %s' % (str_a == str_b)))
assert str_a == str_b

sys.exit(0)
=======
print('codecs working: %s' % (a == b))
assert a == b
>>>>>>> 257382d7
<|MERGE_RESOLUTION|>--- conflicted
+++ resolved
@@ -9,30 +9,18 @@
 #-----------------------------------------------------------------------------
 
 
-<<<<<<< HEAD
 # This import forces Python 2 to handle string as unicode - as with prefix 'u'.
 from __future__ import unicode_literals
 
 # Encode unicode string into utf8 and then back to unicode strings.
 # The original string and the result should be equal.
-=======
-import codecs
->>>>>>> 257382d7
 
 import codecs
-import sys
 
 
-<<<<<<< HEAD
 str_a = 'foo bar fóó bář, fěě, ďěž'
 str_a_utf8 = codecs.getencoder('utf-8')(str_a)[0]
 str_b = codecs.getdecoder('utf-8')(str_a_utf8)[0]
 
-print(('codecs working: %s' % (str_a == str_b)))
-assert str_a == str_b
-
-sys.exit(0)
-=======
-print('codecs working: %s' % (a == b))
-assert a == b
->>>>>>> 257382d7
+print((codecs working: %s' % (str_a == str_b))
+assert str_a == str_b