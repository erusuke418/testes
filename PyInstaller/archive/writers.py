--- conflicted
+++ resolved
@@ -28,15 +28,10 @@
 import marshal
 import zlib
 
-<<<<<<< HEAD
 from PyInstaller.building.utils import get_code_object, strip_paths_in_code,\
     fake_pyc_timestamp
-from .readers import PYZ_TYPE_MODULE, PYZ_TYPE_PKG, PYZ_TYPE_DATA
-=======
-from PyInstaller.building.utils import get_code_object, strip_paths_in_code
 from PyInstaller.loader.pyimod02_archive import PYZ_TYPE_MODULE, PYZ_TYPE_PKG, \
     PYZ_TYPE_DATA
->>>>>>> 79c1ff57
 from ..compat import BYTECODE_MAGIC, is_py2
 
 
