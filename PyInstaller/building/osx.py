#-----------------------------------------------------------------------------
# Copyright (c) 2005-2021, PyInstaller Development Team.
#
# Distributed under the terms of the GNU General Public License (version 2
# or later) with exception for distributing the bootloader.
#
# The full license is in the file COPYING.txt, distributed with this software.
#
# SPDX-License-Identifier: (GPL-2.0-or-later WITH Bootloader-exception)
#-----------------------------------------------------------------------------

import os
import plistlib
from pathlib import Path
import shutil
import shlex
from ..compat import is_darwin
from .api import EXE, COLLECT
from .datastruct import Target, TOC, logger
from .utils import _check_path_overlap, _rmtree, add_suffix_to_extensions, checkCache



class BUNDLE(Target):
    def __init__(self, *args, **kws):
        from ..config import CONF

        # BUNDLE only has a sense under Mac OS X, it's a noop on other platforms
        if not is_darwin:
            return

        # get a path to a .icns icon for the app bundle.
        self.icon = kws.get('icon')
        if not self.icon:
            # --icon not specified; use the default in the pyinstaller folder
            self.icon = os.path.join(os.path.dirname(os.path.dirname(__file__)),
                'bootloader', 'images', 'icon-windowed.icns')
        else:
            # user gave an --icon=path. If it is relative, make it
            # relative to the spec file location.
            if not os.path.isabs(self.icon):
                self.icon = os.path.join(CONF['specpath'], self.icon)
        # ensure icon path is absolute
        self.icon = os.path.abspath(self.icon)

        Target.__init__(self)

        # .app bundle is created in DISTPATH.
        self.name = kws.get('name', None)
        base_name = os.path.basename(self.name)
        self.name = os.path.join(CONF['distpath'], base_name)

        self.appname = os.path.splitext(base_name)[0]
        self.version = kws.get("version", "0.0.0")
        self.toc = TOC()
        self.strip = False
        self.upx = False
        self.console = True

        # .app bundle identifier for Code Signing
        self.bundle_identifier = kws.get('bundle_identifier')
        if not self.bundle_identifier:
            # Fallback to appname.
            self.bundle_identifier = self.appname

        # If True generates a wrapper script which allows the .app
        # to run as a CLI in a terminal
        self.osx_app_console = kws.get('osx_app_console', False)

        self.info_plist = kws.get('info_plist', None)

        for arg in args:
            if isinstance(arg, EXE):
                self.toc.append((os.path.basename(arg.name), arg.name, arg.typ))
                self.toc.extend(arg.dependencies)
                self.strip = arg.strip
                self.upx = arg.upx
                self.upx_exclude = arg.upx_exclude
                self.console = arg.console
            elif isinstance(arg, TOC):
                self.toc.extend(arg)
                # TOC doesn't have a strip or upx attribute, so there is no way for us to
                # tell which cache we should draw from.
            elif isinstance(arg, COLLECT):
                self.toc.extend(arg.toc)
                self.strip = arg.strip_binaries
                self.upx = arg.upx_binaries
                self.upx_exclude = arg.upx_exclude
                self.console = arg.console
            else:
                logger.info("unsupported entry %s", arg.__class__.__name__)
        # Now, find values for app filepath (name), app name (appname), and name
        # of the actual executable (exename) from the first EXECUTABLE item in
        # toc, which might have come from a COLLECT too (not from an EXE).
        for inm, name, typ in self.toc:
            if typ == "EXECUTABLE":
                self.exename = name
                break
        self.__postinit__()

    _GUTS = (
        # BUNDLE always builds, just want the toc to be written out
        ('toc', None),
    )

    def _check_guts(self, data, last_build):
        # BUNDLE always needs to be executed, since it will clean the output
        # directory anyway to make sure there is no existing cruft accumulating
        return 1

    def assemble(self):
        if _check_path_overlap(self.name) and os.path.isdir(self.name):
            _rmtree(self.name)
        logger.info("Building BUNDLE %s", self.tocbasename)

        # Create a minimal Mac bundle structure
        os.makedirs(os.path.join(self.name, "Contents", "MacOS"))
        os.makedirs(os.path.join(self.name, "Contents", "Resources"))
        os.makedirs(os.path.join(self.name, "Contents", "Frameworks"))

        # Copy icns icon to Resources directory.
        if os.path.exists(self.icon):
            shutil.copy(self.icon, os.path.join(self.name, 'Contents', 'Resources'))
        else:
            logger.warning("icon not found %s", self.icon)

        # Key/values for a minimal Info.plist file
        info_plist_dict = {"CFBundleDisplayName": self.appname,
                           "CFBundleName": self.appname,

                           # Required by 'codesign' utility.
                           # The value for CFBundleIdentifier is used as the default unique
                           # name of your program for Code Signing purposes.
                           # It even identifies the APP for access to restricted OS X areas
                           # like Keychain.
                           #
                           # The identifier used for signing must be globally unique. The usal
                           # form for this identifier is a hierarchical name in reverse DNS
                           # notation, starting with the toplevel domain, followed by the
                           # company name, followed by the department within the company, and
                           # ending with the product name. Usually in the form:
                           #   com.mycompany.department.appname
                           # Cli option --osx-bundle-identifier sets this value.
                           "CFBundleIdentifier": self.bundle_identifier,

                           # Fix for #156 - 'MacOS' must be in the name - not sure why
                           "CFBundleExecutable": 'MacOS/%s' % os.path.basename(self.exename),
                           "CFBundleIconFile": os.path.basename(self.icon),
                           "CFBundleInfoDictionaryVersion": "6.0",
                           "CFBundlePackageType": "APPL",
                           "CFBundleShortVersionString": self.version,

                           }

        if self.osx_app_console:
            # Make app bundle double-clickable
            app_path = Path(self.name)

            info_plist_dict['CFBundleExecutable'] = 'wrapper'

            # write new wrapper script
            shell_script = '''#!/bin/bash
<<<<<<< HEAD
dir=$(cd "$( dirname "${0}")" && pwd )
open -a Terminal "${dir}/%s"''' % self.appname
=======
            dir=$(cd "$( dirname "${0}")" && pwd )
            open -a Terminal "file://${dir}/%s"''' % shlex.quote(self.appname)
>>>>>>> 97b4e2ed
            wrapper_script = app_path / 'Contents/MacOS/wrapper'
            with open(wrapper_script, 'w') as f:
                f.write(shell_script)

            # make it executable
            wrapper_script.chmod(0o755)


        # Set some default values.
        # But they still can be overwritten by the user.
        if self.console:
            # Setting EXE console=True implies LSBackgroundOnly=True.
            info_plist_dict['LSBackgroundOnly'] = True
        else:
            # Let's use high resolution by default.
            info_plist_dict['NSHighResolutionCapable'] = True

        # Merge info_plist settings from spec file
        if isinstance(self.info_plist, dict) and self.info_plist:
            info_plist_dict.update(self.info_plist)

        plist_filename = os.path.join(self.name, "Contents", "Info.plist")
        with open(plist_filename, "wb") as plist_fh:
            plistlib.dump(info_plist_dict, plist_fh)

        links = []
        toc = add_suffix_to_extensions(self.toc)
        for inm, fnm, typ in toc:
            # Copy files from cache. This ensures that are used files with relative
            # paths to dynamic library dependencies (@executable_path)
            base_path = inm.split('/', 1)[0]
            if typ in ('EXTENSION', 'BINARY'):
                fnm = checkCache(fnm, strip=self.strip, upx=self.upx,
                                 upx_exclude=self.upx_exclude, dist_nm=inm)
            # Add most data files to a list for symlinking later.
            if typ == 'DATA' and base_path not in ('PySide2', 'PyQt5'):
                links.append((inm, fnm))
            else:
                tofnm = os.path.join(self.name, "Contents", "MacOS", inm)
                todir = os.path.dirname(tofnm)
                if not os.path.exists(todir):
                    os.makedirs(todir)
                if os.path.isdir(fnm):
                    # beacuse shutil.copy2() is the default copy function
                    # for shutil.copytree, this will also copy file metadata
                    shutil.copytree(fnm, tofnm)
                else:
                    shutil.copy(fnm, tofnm)

        logger.info('moving BUNDLE data files to Resource directory')

        # Mac OS X Code Signing does not work when .app bundle contains
        # data files in dir ./Contents/MacOS.
        #
        # Put all data files in ./Resources and create symlinks in ./MacOS.
        bin_dir = os.path.join(self.name, 'Contents', 'MacOS')
        res_dir = os.path.join(self.name, 'Contents', 'Resources')
        for inm, fnm in links:
            tofnm = os.path.join(res_dir, inm)
            todir = os.path.dirname(tofnm)
            if not os.path.exists(todir):
                os.makedirs(todir)
            if os.path.isdir(fnm):
                # beacuse shutil.copy2() is the default copy function
                # for shutil.copytree, this will also copy file metadata
                shutil.copytree(fnm, tofnm)
            else:
                shutil.copy(fnm, tofnm)
            base_path = os.path.split(inm)[0]
            if base_path:
                if not os.path.exists(os.path.join(bin_dir, inm)):
                    path = ''
                    for part in iter(base_path.split(os.path.sep)):
                        # Build path from previous path and the next part of the base path
                        path = os.path.join(path, part)
                        try:
                            relative_source_path = os.path.relpath(os.path.join(res_dir, path),
                                                                   os.path.split(os.path.join(bin_dir, path))[0])
                            dest_path = os.path.join(bin_dir, path)
                            os.symlink(relative_source_path, dest_path)
                            break
                        except FileExistsError:
                            pass
                    if not os.path.exists(os.path.join(bin_dir, inm)):
                        relative_source_path = os.path.relpath(os.path.join(res_dir, inm),
                                                               os.path.split(os.path.join(bin_dir, inm))[0])
                        dest_path = os.path.join(bin_dir, inm)
                        os.symlink(relative_source_path, dest_path)
            else:  # If path is empty, e.g., a top level file, try to just symlink the file
                os.symlink(os.path.relpath(os.path.join(res_dir, inm),
                                           os.path.split(os.path.join(bin_dir, inm))[0]),
                           os.path.join(bin_dir, inm))<|MERGE_RESOLUTION|>--- conflicted
+++ resolved
@@ -160,13 +160,8 @@
 
             # write new wrapper script
             shell_script = '''#!/bin/bash
-<<<<<<< HEAD
 dir=$(cd "$( dirname "${0}")" && pwd )
 open -a Terminal "${dir}/%s"''' % self.appname
-=======
-            dir=$(cd "$( dirname "${0}")" && pwd )
-            open -a Terminal "file://${dir}/%s"''' % shlex.quote(self.appname)
->>>>>>> 97b4e2ed
             wrapper_script = app_path / 'Contents/MacOS/wrapper'
             with open(wrapper_script, 'w') as f:
                 f.write(shell_script)
