--- conflicted
+++ resolved
@@ -316,11 +316,7 @@
                 sys.exit(1)
             # Create references from the top script to the base_modules in graph.
             for node in self._base_modules:
-<<<<<<< HEAD
                 self.add_edge(self._top_script_node, node, DEFAULT_DEPENDENCY)
-=======
-                self.add_edge(self._top_script_node, node)
->>>>>>> f926e45e
             # Return top-level script node.
             return self._top_script_node
         else:
@@ -329,11 +325,7 @@
                 # top-level script.
                 caller = self._top_script_node
             return super(PyiModuleGraph, self).add_script(
-<<<<<<< HEAD
                 pathname)
-=======
-                pathname, caller=caller)
->>>>>>> f926e45e
 
 
     def process_post_graph_hooks(self):
@@ -363,11 +355,7 @@
             for module_name, module_hooks in self._hooks.items():
                 # Graph node for this module if imported or "None" otherwise.
                 module_node = self.find_node(
-<<<<<<< HEAD
                     module_name)
-=======
-                    module_name, create_nspkg=False)
->>>>>>> f926e45e
 
                 # If this module has not been imported, temporarily ignore it.
                 # This module is retained in the cache, as a subsequently run
@@ -743,11 +731,7 @@
             # Create references from the top script to the hidden import,
             # even if found otherwise. Don't waste time checking whether it
             # as actually added by this (test-) script.
-<<<<<<< HEAD
             self.add_edge(self._top_script_node, node, DEFAULT_DEPENDENCY)
-=======
-            self.add_edge(self._top_script_node, node)
->>>>>>> f926e45e
 
 
     def get_co_using_ctypes(self):
