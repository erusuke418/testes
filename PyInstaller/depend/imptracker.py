--- conflicted
+++ resolved
@@ -8,8 +8,10 @@
 #-----------------------------------------------------------------------------
 
 
-<<<<<<< HEAD
-# TODO Review this class if we are missing any feature in modulegraph implementation. Then remove this module.
+# TODO Review this class if we are missing any feature in modulegraph
+# implementation. Esp. check for support for name-space pacakges and
+# logging import errors in hooks. Then remove this module.
+
 #
 # #=================Import Tracker============================#
 # # This one doesn't really import, just analyzes
@@ -306,365 +308,4 @@
 #                 importers = list(mod._xref.keys())
 #                 importers.sort()
 #                 rslt.append((nm, importers))
-#         return rslt
-=======
-import sys
-import os
-import glob
-import imp
-import UserDict
-
-from PyInstaller import depend, hooks
-from PyInstaller.compat import is_win
-
-import PyInstaller.log as logging
-import PyInstaller.depend.owner
-import PyInstaller.depend.impdirector
-
-logger = logging.getLogger(__name__)
-
-
-#=================Import Tracker============================#
-# This one doesn't really import, just analyzes
-# If it *were* importing, it would be the one-and-only ImportManager
-# ie, the builtin import
-
-UNTRIED = -1
-
-imptyps = ['top-level', 'conditional', 'delayed', 'delayed, conditional']
-
-
-class ImportTracker:
-    # really the equivalent of builtin import
-    def __init__(self, xpath=None, hookspath=None, excludes=None, workpath=None):
-
-        # In debug mode a .log file is written to WORKPATH.
-        if __debug__ and workpath:
-            class LogDict(UserDict.UserDict):
-                count = 0
-                #def __init__(self, *args, workpath=''):
-                def __init__(self, *args):
-                    UserDict.UserDict.__init__(self, *args)
-                    LogDict.count += 1
-                    logfile = "logdict%s-%d.log" % (".".join(map(str, sys.version_info)),
-                                                    LogDict.count)
-                    logfile = os.path.join(workpath, logfile)
-                    self.logfile = open(logfile, "w")
-
-                def __setitem__(self, key, value):
-                    self.logfile.write("%s: %s -> %s\n" % (key, self.data.get(key), value))
-                    UserDict.UserDict.__setitem__(self, key, value)
-
-                def __delitem__(self, key):
-                    self.logfile.write("  DEL %s\n" % key)
-                    UserDict.UserDict.__delitem__(self, key)
-            self.modules = LogDict()
-        else:
-            self.modules = dict()
-
-        self.path = []
-        self.warnings = {}
-        if xpath:
-            self.path = xpath
-        self.path.extend(sys.path)
-
-        # RegistryImportDirector is necessary only on Windows.
-        if is_win:
-            self.metapath = [
-                PyInstaller.depend.impdirector.BuiltinImportDirector(),
-                PyInstaller.depend.impdirector.RegistryImportDirector(),
-                PyInstaller.depend.impdirector.PathImportDirector(self.path),
-                # NamespaceImportDirector must be the last one
-                PyInstaller.depend.impdirector.NamespaceImportDirector(),
-            ]
-        else:
-            self.metapath = [
-                PyInstaller.depend.impdirector.BuiltinImportDirector(),
-                PyInstaller.depend.impdirector.PathImportDirector(self.path),
-                # NamespaceImportDirector must be the last one
-                PyInstaller.depend.impdirector.NamespaceImportDirector(),
-            ]
-
-        if hookspath:
-            hooks.__path__ = hookspath + hooks.__path__
-        if excludes is None:
-            self.excludes = set()
-        else:
-            self.excludes = set(excludes)
-
-    def analyze_r(self, nm, importernm=None):
-        importer = importernm
-        if importer is None:
-            importer = '__main__'
-        seen = {}
-        nms = self.analyze_one(nm, importernm)
-        nms = map(None, nms, [importer] * len(nms))
-        i = 0
-        while i < len(nms):
-            nm, importer = nms[i]
-            if seen.get(nm, 0):
-                del nms[i]
-                mod = self.modules[nm]
-                if mod:
-                    mod.xref(importer)
-            else:
-                i = i + 1
-                seen[nm] = 1
-                j = i
-                mod = self.modules[nm]
-                if mod:
-                    mod.xref(importer)
-                    for name, isdelayed, isconditional, level in mod.pyinstaller_imports:
-                        imptyp = isdelayed * 2 + isconditional
-                        newnms = self.analyze_one(name, nm, imptyp, level)
-                        newnms = map(None, newnms, [nm] * len(newnms))
-                        nms[j:j] = newnms
-                        j = j + len(newnms)
-        return map(lambda a: a[0], nms)
-
-    def analyze_one(self, nm, importernm=None, imptyp=0, level=-1):
-        """
-        break the name being imported up so we get:
-        a.b.c -> [a, b, c] ; ..z -> ['', '', z]
-        """
-        #print('## analyze_one', nm, importernm, imptyp, level)
-        if not nm:
-            nm = importernm
-            importernm = None
-            level = 0
-        nmparts = nm.split('.')
-
-        if level < 0:
-            # behaviour up to Python 2.4 (and default in Python 2.5)
-            # first see if we could be importing a relative name
-            contexts = [None]
-            if importernm:
-                if self.ispackage(importernm):
-                    contexts.insert(0, importernm)
-                else:
-                    pkgnm = ".".join(importernm.split(".")[:-1])
-                    if pkgnm:
-                        contexts.insert(0, pkgnm)
-        elif level == 0:
-            # absolute import, do not try relative
-            importernm = None
-            contexts = [None]
-        elif level > 0:
-            # relative import, do not try absolute
-            if self.ispackage(importernm):
-                level -= 1
-            if level > 0:
-                importernm = ".".join(importernm.split('.')[:-level])
-            contexts = [importernm, None]
-            importernm = None
-
-        _all = None
-
-        assert contexts
-
-        # so contexts is [pkgnm, None] or just [None]
-        if nmparts[-1] == '*':
-            del nmparts[-1]
-            _all = []
-        nms = []
-        for context in contexts:
-            ctx = context
-            for i, nm in enumerate(nmparts):
-                if ctx:
-                    fqname = ctx + '.' + nm
-                else:
-                    fqname = nm
-                mod = self.modules.get(fqname, UNTRIED)
-                if mod is UNTRIED:
-                    logger.debug('Analyzing %s', fqname)
-                    mod = self.doimport(nm, ctx, fqname)
-                if mod:
-                    nms.append(mod.__name__)
-                    ctx = fqname
-                else:
-                    break
-            else:
-                # no break, point i beyond end
-                i = i + 1
-            if i:
-                break
-        # now nms is the list of modules that went into sys.modules
-        # just as result of the structure of the name being imported
-        # however, each mod has been scanned and that list is in mod.pyinstaller_imports
-        if i < len(nmparts):
-            if ctx:
-                if hasattr(self.modules[ctx], nmparts[i]):
-                    return nms
-                if not self.ispackage(ctx):
-                    return nms
-            self.warnings["W: no module named %s (%s import by %s)" % (fqname, imptyps[imptyp], importernm or "__main__")] = 1
-            if fqname in self.modules:
-                del self.modules[fqname]
-            return nms
-        if _all is None:
-            return nms
-        bottommod = self.modules[ctx]
-        if bottommod.ispackage():
-            for nm in bottommod._all:
-                if not hasattr(bottommod, nm):
-                    mod = self.doimport(nm, ctx, ctx + '.' + nm)
-                    if mod:
-                        nms.append(mod.__name__)
-                    else:
-                        bottommod.pyinstaller_warnings.append("W: name %s not found" % nm)
-        return nms
-
-    def analyze_script(self, fnm):
-        try:
-            stuff = open(fnm, 'rU').read() + '\n'
-            co = compile(stuff, fnm, 'exec')
-        except SyntaxError, e:
-            logger.exception(e)
-            raise SystemExit(10)
-        mod = depend.modules.PyScript(fnm, co)
-        self.modules['__main__'] = mod
-        return self.analyze_r('__main__')
-
-    def ispackage(self, nm):
-        return self.modules[nm].ispackage()
-
-    def doimport(self, nm, ctx, fqname):
-        """
-
-        nm      name
-                e.g.:
-        ctx     context
-                e.g.:
-        fqname  fully qualified name
-                e.g.:
-
-        Return dict containing collected information about module (
-        """
-
-        #print("doimport", nm, ctx, fqname)
-        # NOTE that nm is NEVER a dotted name at this point
-        assert ("." not in nm), nm
-        if fqname in self.excludes:
-            return None
-        if ctx:
-            parent = self.modules[ctx]
-            if parent.ispackage():
-                mod = parent.doimport(nm)
-                if mod:
-                    # insert the new module in the parent package
-                    # FIXME why?
-                    setattr(parent, nm, mod)
-            else:
-                # if parent is not a package, there is nothing more to do
-                return None
-        else:
-            # now we're dealing with an absolute import
-            # try to import nm using available directors
-            for director in self.metapath:
-                mod = director.getmod(nm)
-                if mod:
-                    break
-        # here we have `mod` from:
-        #   mod = parent.doimport(nm)
-        # or
-        #   mod = director.getmod(nm)
-        if mod:
-            mod.__name__ = fqname
-            # now look for hooks
-            # this (and scan_code) are instead of doing "exec co in mod.__dict__"
-            try:
-                hookmodnm = 'hook-' + fqname
-                m = imp.find_module(hookmodnm, PyInstaller.hooks.__path__)
-                hook = imp.load_module('PyInstaller.hooks.' + hookmodnm, *m)
-            except ImportError, e:
-                # Log an error if the hook fails importing some other
-                # module - which is an error the hook should handle.
-                # Unfortunatly the exception does not hold the name of
-                # the module which failed to be imported, but only the
-                # message string.
-                if not hookmodnm in e.args[0]:
-                    raise ImportError('%s in %s' % (e.message, hookmodnm))
-            else:
-                logger.info('Processing hook %s' % hookmodnm)
-                mod = self._handle_hook(mod, hook)
-                if fqname != mod.__name__:
-                    logger.warn("%s is changing its name to %s",
-                                fqname, mod.__name__)
-                    self.modules[mod.__name__] = mod
-            # The following line has to be at the end of if statement because
-            # 'mod' might be replaced by a new object within a hook.
-            self.modules[fqname] = mod
-        else:
-            assert (mod == None), mod
-            self.modules[fqname] = None
-        # should be equivalent using only one
-        # self.modules[fqname] = mod
-        # here
-        return mod
-
-    def _handle_hook(self, mod, hook):
-        # Function hook(mod) has to be called first because this function
-        # could update other attributes - datas, hiddenimports, etc.
-        if hasattr(hook, 'hook'):
-            mod = hook.hook(mod)
-
-        # hook.hiddenimports is a list of Python module names that PyInstaller
-        # is not able detect.
-        if hasattr(hook, 'hiddenimports'):
-            for impnm in hook.hiddenimports:
-                mod.pyinstaller_imports.append((impnm, 0, 0, -1))
-        # hook.attrs is a list of tuples (attr_name, value) where 'attr_name'
-        # is name for Python module attribute that should be set/changed.
-        # 'value' is the value of that attribute. PyInstaller will modify
-        # mod.attr_name and set it to 'value' for the created .exe file.
-        if hasattr(hook, 'attrs'):
-            for attr, val in hook.attrs:
-                setattr(mod, attr, val)
-        # hook.binaries is a list of files to bundle as binaries.
-        # Binaries are special that PyInstaller will check if they
-        # might depend on other dlls (dynamic libraries).
-        if hasattr(hook, 'binaries'):
-            for bundle_name, pth in hook.binaries:
-                mod.pyinstaller_binaries.append((bundle_name, pth, 'BINARY'))
-
-        # hook.datas is a list of globs of files or
-        # directories to bundle as datafiles. For each
-        # glob, a destination directory is specified.
-        if hasattr(hook, 'datas'):
-            def _visit((base, dest_dir, datas), dirname, names):
-                for fn in names:
-                    fn = os.path.join(dirname, fn)
-                    if os.path.isfile(fn):
-                        datas.append((dest_dir + fn[len(base) + 1:], fn, 'DATA'))
-
-            datas = mod.pyinstaller_datas  # shortcut
-            for g, dest_dir in hook.datas:
-                if dest_dir:
-                    dest_dir += os.sep
-                for fn in glob.glob(g):
-                    if os.path.isfile(fn):
-                        datas.append((dest_dir + os.path.basename(fn), fn, 'DATA'))
-                    else:
-                        os.path.walk(fn, _visit,
-                                     (os.path.dirname(fn), dest_dir, datas))
-        return mod
-
-    def getwarnings(self):
-        warnings = self.warnings.keys()
-        for nm, mod in self.modules.items():
-            if mod:
-                for w in mod.pyinstaller_warnings:
-                    warnings.append(w + ' - %s (%s)' % (mod.__name__, mod.__file__))
-        return warnings
-
-    def getxref(self):
-        mods = self.modules.items()  # (nm, mod)
-        mods.sort()
-        rslt = []
-        for nm, mod in mods:
-            if mod:
-                importers = mod._xref.keys()
-                importers.sort()
-                rslt.append((nm, importers))
-        return rslt
->>>>>>> 67610f2d
+#         return rslt