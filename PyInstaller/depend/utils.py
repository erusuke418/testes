#-----------------------------------------------------------------------------
# Copyright (c) 2013, PyInstaller Development Team.
#
# Distributed under the terms of the GNU General Public License with exception
# for distributing bootloader.
#
# The full license is in the file COPYING.txt, distributed with this software.
#-----------------------------------------------------------------------------


"""
Utility functions related to analyzing/bundling dependencies.
"""

import ctypes
import dis
import io
import marshal
import os
import re
import zipfile

from ..lib.modulegraph import modulegraph

from .. import compat
from ..compat import is_darwin, is_unix, is_py2, is_py27, BYTECODE_MAGIC, PY3_BASE_MODULES
from .dylib import include_library
from .. import log as logging

logger = logging.getLogger(__name__)


# TODO find out if modules from base_library.zip could be somehow bundled into the .exe file.
def create_py3_base_library(libzip_filename, graph):
    """
    Package basic Python modules into .zip file. The .zip file with basic
    modules is necessary to have on PYTHONPATH for initializing libpython3
    in order to run the frozen executable with Python 3.
    """
    # TODO Replace this function with something better or something from standard Python library.
    # Helper functions.
    def _write_long(f, x):
        """
        Write a 32-bit int to a file in little-endian order.
        """
        f.write(bytes([x & 0xff,
                       (x >> 8) & 0xff,
                       (x >> 16) & 0xff,
                       (x >> 24) & 0xff]))

    # Construct regular expression for matching modules that should be bundled
    # into base_library.zip.
    regex_str = '|'.join(['(%s.*)' % x for x in PY3_BASE_MODULES])
    regex = re.compile(regex_str)

    try:
        # Remove .zip from previous run.
        if os.path.exists(libzip_filename):
            os.remove(libzip_filename)
        logger.debug('Adding python files to base_library.zip')
        # Class zipfile.PyZipFile is not suitable for PyInstaller needs.
        with zipfile.ZipFile(libzip_filename, mode='w') as zf:
            zf.debug = 3
            for mod in graph.flatten():
                if type(mod) in (modulegraph.SourceModule, modulegraph.Package):
                    # Bundling just required modules.
                    if regex.match(mod.identifier):
                        st = os.stat(mod.filename)
                        timestamp = int(st.st_mtime)
                        size = st.st_size & 0xFFFFFFFF
                        # Name inside a zip archive.
                        # TODO use .pyo suffix if optimize flag is enabled.
                        if type(mod) is modulegraph.Package:
                            new_name = mod.identifier.replace('.', os.sep) + os.sep + '__init__' + '.pyc'
                        else:
                            new_name = mod.identifier.replace('.', os.sep) + '.pyc'

                        # Write code to a file.
                        # This code is similar to py_compile.compile().
                        with io.BytesIO() as fc:
                            # Prepare all data in byte stream file-like object.
                            fc.write(BYTECODE_MAGIC)
                            _write_long(fc, timestamp)
                            _write_long(fc, size)
                            marshal.dump(mod.code, fc)
                            zf.writestr(new_name, fc.getvalue())

    except Exception as e:
        logger.error('base_library.zip could not be created!')
        raise


# This code does not work with Python 3 and is not used
# with modulegraph.
LOAD_CONST = dis.opmap['LOAD_CONST']
LOAD_GLOBAL = dis.opmap['LOAD_GLOBAL']
LOAD_NAME = dis.opmap['LOAD_NAME']
LOAD_ATTR = dis.opmap['LOAD_ATTR']
COND_OPS = set([dis.opmap['POP_JUMP_IF_TRUE'],
                dis.opmap['POP_JUMP_IF_FALSE'],
                dis.opmap['JUMP_IF_TRUE_OR_POP'],
                dis.opmap['JUMP_IF_FALSE_OR_POP'],
            ])
JUMP_FORWARD = dis.opmap['JUMP_FORWARD']
HASJREL = set(dis.hasjrel)
assert 'SET_LINENO' not in dis.opmap  # safty belt

if is_py2:
    _cOrd = ord
else:
    _cOrd = int

def pass1(code):
    """
    Parse the bytecode int a list of easy-usable tokens:
      (op, oparg, incondition, curline)
    """
    instrs = []
    i = 0
    n = len(code)
    # TODO reestablish line numbers or remove them at all
    curline = 0
    incondition = 0
    out = 0
    while i < n:
        if i >= out:
            incondition = 0
        c = code[i]
        i = i + 1
        op = _cOrd(c)
        if op >= dis.HAVE_ARGUMENT:
            oparg = _cOrd(code[i]) + _cOrd(code[i + 1]) * 256
            i = i + 2
        else:
            oparg = None
        if not incondition and op in COND_OPS:
            incondition = 1
            out = oparg
            if op in HASJREL:
                out += i
        elif incondition and op == JUMP_FORWARD:
            out = max(out, i + oparg)
        instrs.append((op, oparg, incondition, curline))
    return instrs


def scan_code_for_ctypes(co):
    instrs = pass1(co.co_code)
    warnings = []
    binaries = []

    for i in range(len(instrs)):
        # ctypes scanning requires a scope wider than one bytecode
        # instruction, so the code resides in a separate function
        # for clarity.
        ctypesb, ctypesw = scan_code_instruction_for_ctypes(co, instrs, i)
        binaries.extend(ctypesb)
        warnings.extend(ctypesw)

    for c in co.co_consts:
        if isinstance(c, type(co)):
            nested_binaries, nested_warnings = scan_code_for_ctypes(c)
            binaries.extend(nested_binaries)
            warnings.extend(nested_warnings)
    return binaries, warnings


def scan_code_instruction_for_ctypes(co, instrs, i):
    """
    Detects ctypes dependencies, using reasonable heuristics that
    should cover most common ctypes usages; returns a tuple of two
    lists, one containing names of binaries detected as
    dependencies, the other containing warnings.
    """

    def _libFromConst(i):
        """Extracts library name from an expected LOAD_CONST instruction and
        appends it to local binaries list.
        """
        op, oparg, conditional, curline = instrs[i]
        if op == LOAD_CONST:
            soname = co.co_consts[oparg]
            binaries.add(soname)

    warnings = []
    binaries = set()

    op, oparg, conditional, curline = instrs[i]
    expected_ops = (LOAD_GLOBAL, LOAD_NAME)

    if op not in expected_ops:
        return [], []

    name = co.co_names[oparg]
    if name == "ctypes":
        # Guesses ctypes has been imported as `import ctypes` and
        # the members are accessed like: ctypes.CDLL("library.so")
        #
        #   LOAD_GLOBAL 0 (ctypes) <--- we "are" here right now
        #   LOAD_ATTR 1 (CDLL)
        #   LOAD_CONST 1 ('library.so')
        #
        # In this case "strip" the `ctypes` by advancing and expecting
        # `LOAD_ATTR` next.
        i += 1
        expected_ops = (LOAD_ATTR,)
        op, oparg, conditional, curline = instrs[i]
        if op not in expected_ops:
            return [], []
        name = co.co_names[oparg]

    if name in ("CDLL", "WinDLL", "OleDLL", "PyDLL"):
        # Guesses ctypes imports of this type: CDLL("library.so")
        #
        #   LOAD_GLOBAL 0 (CDLL) <--- we "are" here right now
        #   LOAD_CONST 1 ('library.so')
        _libFromConst(i + 1)

    elif name in ("cdll", "windll", "oledll", "pydll"):
        # Guesses ctypes imports of these types:
        #
        #  * cdll.library (only valid on Windows)
        #
        #     LOAD_GLOBAL 0 (cdll) <--- we "are" here right now
        #     LOAD_ATTR 1 (library)
        #
        #  * cdll.LoadLibrary("library.so")
        #
        #     LOAD_GLOBAL   0 (cdll) <--- we "are" here right now
        #     LOAD_ATTR     1 (LoadLibrary)
        #     LOAD_CONST    1 ('library.so')
        i += 1
        op, oparg, conditional, curline = instrs[i]
        if op == LOAD_ATTR:
            if co.co_names[oparg] == "LoadLibrary":
                # Second type, needs to fetch one more instruction
                _libFromConst(i + 1)
            else:
                # First type
                soname = co.co_names[oparg] + ".dll"
                binaries.add(soname)
    elif op == LOAD_ATTR and name in ("util", ):
        # Guesses ctypes imports of these types::
        #
        #  ctypes.util.find_library('gs')
        #
        #     LOAD_GLOBAL   0 (ctype)
        #     LOAD_ATTR     1 (util) <--- we "are" here right now
        #     LOAD_ATTR     1 (find_library)
        #     LOAD_CONST    1 ('gs')
        i += 1
        op, oparg, conditional, curline = instrs[i]
        if op == LOAD_ATTR:
            if co.co_names[oparg] == "find_library":
                i += 1
                op, oparg, conditional, curline = instrs[i]
                if op == LOAD_CONST:
                    libname = co.co_consts[oparg]
                    soname = ctypes.util.find_library(libname)
                    binaries.add(soname)

    # If any of the libraries has been requested with anything
    # different then the bare filename, drop that entry and warn
    # the user - pyinstaller would need to patch the compiled pyc
    # file to make it work correctly!

    for binary in list(binaries):
        # 'binary' might be in some cases None. Some Python
        # modules might contain code like the following. For
        # example PyObjC.objc._bridgesupport contain code like
        # that.
        #     dll = ctypes.CDLL(None)
        if not binary:
            # None values has to be removed too.
            binaries.remove(binary)
        elif binary != os.path.basename(binary):
            warnings.append("W: ignoring %s - ctypes imports only supported using bare filenames" % binary)

    binaries = _resolveCtypesImports(binaries)
    return binaries, warnings


# TODO Reuse this code with modulegraph implementation
def _resolveCtypesImports(cbinaries):
    """
    Completes ctypes BINARY entries for modules with their full path.

    Input is a list of c-binary-names (as found by
    `scan_code_instruction_for_ctypes`). Output is a list of tuples
    ready to be appended to the ``binaries`` of a modules.

    Example:
    >>> _resolveCtypesImports(['libgs.so'])
    [('/usr/lib/libgs.so', 'libgs.so', 'BINARY')]

    """
    from ctypes.util import find_library
    from ..config import CONF

    if is_unix:
        envvar = "LD_LIBRARY_PATH"
    elif is_darwin:
        envvar = "DYLD_LIBRARY_PATH"
    else:
        envvar = "PATH"

    def _setPaths():
        path = os.pathsep.join(CONF['pathex'])
        old = compat.getenv(envvar)
        if old is not None:
            path = os.pathsep.join((path, old))
        compat.setenv(envvar, path)
        return old

    def _restorePaths(old):
        if old is None:
            compat.unsetenv(envvar)
        else:
            compat.setenv(envvar, old)

    ret = []

    # Try to locate the shared library on disk. This is done by
    # executing ctypes.utile.find_library prepending ImportTracker's
    # local paths to library search paths, then replaces original values.
    old = _setPaths()
    for cbin in cbinaries:
        cpath = find_library(os.path.splitext(cbin)[0])
        if is_unix:
            # CAVEAT: find_library() is not the correct function. Ctype's
            # documentation says that it is meant to resolve only the filename
            # (as a *compiler* does) not the full path. Anyway, it works well
            # enough on Windows and Mac. On Linux, we need to implement
            # more code to find out the full path.
            if cpath is None:
                cpath = cbin
                # "man ld.so" says that we should first search LD_LIBRARY_PATH
            # and then the ldcache
            for d in compat.getenv(envvar, '').split(os.pathsep):
                if os.path.isfile(os.path.join(d, cpath)):
                    cpath = os.path.join(d, cpath)
                    break
            else:
                text = compat.exec_command("/sbin/ldconfig", "-p")
                for L in text.strip().splitlines():
                    if cpath in L:
                        cpath = L.split("=>", 1)[1].strip()
                        assert os.path.isfile(cpath)
                        break
                else:
                    cpath = None
        if cpath is None:
            logger.warn("library %s required via ctypes not found", cbin)
        else:
<<<<<<< HEAD
            if cbin == cpath:
                ret.append((os.path.basename(cbin), cpath, "BINARY"))
            else:
                ret.append((cbin, cpath, "BINARY"))
=======
            if not include_library(cpath):
                continue
            ret.append((cbin, cpath, "BINARY"))
>>>>>>> b7954b33
    _restorePaths(old)
    return ret


def get_path_to_egg(path):
    """
    Return the path to the python egg file, if the path points to a
    file inside a (or to an egg directly).
    Return `None` otherwise.
    """
    # This assumes, eggs are not nested.
    # TODO add support for unpacked eggs and for new .whl packages.
    lastpath = None  # marker to stop recursion
    while path and path != lastpath:
        if os.path.splitext(path)[1].lower() == (".egg"):
            if os.path.isfile(path) or os.path.isdir(path):
                return path
        lastpath = path
        path = os.path.dirname(path)
    return None


def is_path_to_egg(path):
    """
    Check if path points to a file inside a python egg file (or to an egg
       directly).
    """
    return get_path_to_egg(path) is not None<|MERGE_RESOLUTION|>--- conflicted
+++ resolved
@@ -352,16 +352,12 @@
         if cpath is None:
             logger.warn("library %s required via ctypes not found", cbin)
         else:
-<<<<<<< HEAD
+            if not include_library(cpath):
+                continue
             if cbin == cpath:
                 ret.append((os.path.basename(cbin), cpath, "BINARY"))
             else:
                 ret.append((cbin, cpath, "BINARY"))
-=======
-            if not include_library(cpath):
-                continue
-            ret.append((cbin, cpath, "BINARY"))
->>>>>>> b7954b33
     _restorePaths(old)
     return ret
 
