#-----------------------------------------------------------------------------
# Copyright (c) 2005-2018, PyInstaller Development Team.
#
# Distributed under the terms of the GNU General Public License with exception
# for distributing bootloader.
#
# The full license is in the file COPYING.txt, distributed with this software.
#-----------------------------------------------------------------------------


"""
Various classes and functions to provide some backwards-compatibility
with previous versions of Python from 2.7 onward.
"""

from __future__ import print_function

import io
import os
import platform
import site
import subprocess
import sys

# Distinguish code for different major Python version.
is_py2 = sys.version_info[0] == 2
is_py3 = sys.version_info[0] == 3
# Copied from https://docs.python.org/3/library/platform.html#cross-platform.
is_64bits = sys.maxsize > 2**32
# Distinguish specific code for various Python versions.
is_py27 = sys.version_info >= (2, 7) and sys.version_info < (3, 0)
# PyInstaller supports only Python 3.4+
# Variables 'is_pyXY' mean that Python X.Y and up is supported.
is_py35 = sys.version_info >= (3, 5)
is_py36 = sys.version_info >= (3, 6)
is_py37 = sys.version_info >= (3, 7)

is_win = sys.platform.startswith('win')
is_cygwin = sys.platform == 'cygwin'
is_darwin = sys.platform == 'darwin'  # Mac OS X

# Unix platforms
is_linux = sys.platform.startswith('linux')
is_solar = sys.platform.startswith('sun')  # Solaris
is_aix = sys.platform.startswith('aix')
is_freebsd = sys.platform.startswith('freebsd')
is_hpux = sys.platform.startswith('hp-ux')

# Some code parts are similar to several unix platforms
# (e.g. Linux, Solaris, AIX)
# Mac OS X is not considered as unix since there are many
# platform specific details for Mac in PyInstaller.
is_unix = is_linux or is_solar or is_aix or is_freebsd or is_hpux


# On different platforms is different file for dynamic python library.
_pyver = sys.version_info[:2]
if is_win or is_cygwin:
    PYDYLIB_NAMES = {'python%d%d.dll' % _pyver,
                     'libpython%d%d.dll' % _pyver,
                     'libpython%d%dm.dll' % _pyver,
                     'libpython%d.%d.dll' % _pyver,
                     'libpython%d.%dm.dll' % _pyver}  # For MSYS2 environment
elif is_darwin:
    # libpython%d.%dm.dylib for Conda virtual environment installations
    PYDYLIB_NAMES = {'Python', '.Python',
                     'libpython%d.%d.dylib' % _pyver,
                     'libpython%d.%dm.dylib' % _pyver}
elif is_aix:
    # Shared libs on AIX are archives with shared object members, thus the ".a" suffix.
    # However, python 2.7.11 built with XLC produces libpython?.?.so file, too.
    PYDYLIB_NAMES = {'libpython%d.%d.a' % _pyver,
                     'libpython%d.%d.so' % _pyver}
elif is_freebsd:
    PYDYLIB_NAMES = {'libpython%d.%d.so.1' % _pyver,
                     'libpython%d.%dm.so.1' % _pyver,
                     'libpython%d.%d.so.1.0' % _pyver,
                     'libpython%d.%dm.so.1.0' % _pyver}
elif is_hpux:
    PYDYLIB_NAMES = {'libpython%d.%d.so' % _pyver}
elif is_unix:
    # Other *nix platforms.
    # Python 2 .so library on Linux is: libpython2.7.so.1.0
    # Python 3 .so library on Linux is: libpython3.2mu.so.1.0, libpython3.3m.so.1.0
    PYDYLIB_NAMES = {'libpython%d.%d.so.1.0' % _pyver,
                     'libpython%d.%dm.so.1.0' % _pyver,
                     'libpython%d.%dmu.so.1.0' % _pyver}
else:
    raise SystemExit('Your platform is not yet supported. '
                     'Please define constant PYDYLIB_NAMES for your platform.')


# Function with which to open files. In Python 3, this is the open() built-in;
# in Python 2, this is the Python 3 open() built-in backported into the "io"
# module as io.open(). The Python 2 open() built-in is commonly regarded as
# unsafe in regards to character encodings and hence inferior to io.open().
open_file = open if is_py3 else io.open
text_read_mode = 'r' if is_py3 else 'rU'

# In Python 3 there is exception FileExistsError. But it is not available
# in Python 2. For Python 2 fall back to OSError exception.
if is_py2:
    FileExistsError = OSError
else:
    from builtins import FileExistsError

# Python 3 moved collections classes to more sensible packages.
if is_py2:
    from UserDict import UserDict
    from collections import Sequence, Set
else:
    from collections import UserDict
    from collections.abc import Sequence, Set

# In Python 3 built-in function raw_input() was renamed to just 'input()'.
try:
    stdin_input = raw_input
except NameError:
    stdin_input = input

# Safe repr that always outputs ascii
if is_py2:
    safe_repr = repr
else:
    safe_repr = ascii

# String types to replace `isinstance(foo, str)`
# Use `isinstance(foo, string_types)` instead.
if is_py2:
    string_types = basestring
else:
    string_types = str

# Correct extension ending: 'c' or 'o'
if __debug__:
    PYCO = 'c'
else:
    PYCO = 'o'

# Options for python interpreter when invoked in a subprocess.
if __debug__:
    # Python started *without* -O
    _PYOPTS = ''
else:
    _PYOPTS = '-O'


# In a virtual environment created by virtualenv (github.com/pypa/virtualenv)
# there exists sys.real_prefix with the path to the base Python
# installation from which the virtual environment was created. This is true regardless of
# the version of Python used to execute the virtualenv command, 2.x or 3.x.
#
# In a virtual environment created by the venv module available in
# the Python 3 standard lib, there exists sys.base_prefix with the path to
# the base implementation. This does not exist in Python 2.x or in
# a virtual environment created by virtualenv.
#
# The following code creates compat.is_venv and is.virtualenv
# that are True when running a virtual environment, and also
# compat.base_prefix with the path to the
# base Python installation.

base_prefix = getattr( sys, 'real_prefix',
                       getattr( sys, 'base_prefix', sys.prefix )
                        )
# Ensure `base_prefix` is not containing any relative parts.
base_prefix = os.path.abspath(base_prefix)
is_venv = is_virtualenv = base_prefix != os.path.abspath(sys.prefix)

# Conda environments sometimes have different paths or apply patches to
# packages that can affect how a hook or package should access resources.
# Method for determining conda taken from:
# https://stackoverflow.com/a/21318941/433202
is_conda = 'conda' in sys.version or 'Continuum' in sys.version

# In Python 3.4 module 'imp' is deprecated and there is another way how
# to obtain magic value.
if is_py3:
    import importlib.util
    BYTECODE_MAGIC = importlib.util.MAGIC_NUMBER
else:
    # This fallback should work with Python 2.7.
    import imp
    BYTECODE_MAGIC = imp.get_magic()


# List of suffixes for Python C extension modules.
try:
    # In Python 3.4+ There is a list
    from importlib.machinery import EXTENSION_SUFFIXES, all_suffixes
    ALL_SUFFIXES = all_suffixes()
except ImportError:
    import imp
    ALL_SUFFIXES = [f[0] for f in imp.get_suffixes()]
    EXTENSION_SUFFIXES = [f[0] for f in imp.get_suffixes()
                          if f[2] == imp.C_EXTENSION]


# In Python 3 'Tkinter' has been made lowercase - 'tkinter'. Keep Python 2
# compatibility.
if is_py2:
    modname_tkinter = 'Tkinter'
else:
    modname_tkinter = 'tkinter'


# On Windows we require pywin32-ctypes
# -> all pyinstaller modules should use win32api from PyInstaller.compat to
#    ensure that it can work on MSYS2
if is_win:
    try:
        from win32ctypes.pywin32 import pywintypes  # noqa: F401
        from win32ctypes.pywin32 import win32api
    except ImportError:
<<<<<<< HEAD
        raise SystemExit('PyInstaller cannot check for assembly dependencies.\n'
                         'Please install pywin32-ctypes.\n\n'
                         'pip install pywin32-ctypes\n')
=======
        # This environment variable is set by seutp.py
        # - It's not an error for pywin32 to not be installed at that point
        if not os.environ.get('PYINSTALLER_NO_PYWIN32_FAILURE'):
            raise SystemExit('PyInstaller cannot check for assembly dependencies.\n'
                             'Please install pywin32-ctypes.\n\n'
                             'pip install pywin32-ctypes\n')
>>>>>>> 6681e459


def architecture():
    """
    Returns the bit depth of the python interpreter's architecture as
    a string ('32bit' or '64bit'). Similar to platform.architecture(),
    but with fixes for universal binaries on MacOS.
    """
    if is_darwin:
        # Darwin's platform.architecture() is buggy and always
        # returns "64bit" event for the 32bit version of Python's
        # universal binary. So we roll out our own (that works
        # on Darwin).
        if sys.maxsize > 2 ** 32:
            return '64bit'
        else:
            return '32bit'
    else:
        return platform.architecture()[0]


def system():
    # On some Windows installation (Python 2.4) platform.system() is
    # broken and incorrectly returns 'Microsoft' instead of 'Windows'.
    # http://mail.python.org/pipermail/patches/2007-June/022947.html
    syst = platform.system()
    if syst == 'Microsoft':
        return 'Windows'
    return syst


def machine():
    """
    Return machine suffix to use in directory name when looking
    for bootloader.

    PyInstaller is reported to work even on ARM architecture. For that
    case functions system() and architecture() are not enough.
    Path to bootloader has to be composed from system(), architecture()
    and machine() like:
        'Linux-32bit-arm'
    """
    mach = platform.machine()
    if mach.startswith('arm'):
        return 'arm'
    elif mach.startswith('aarch'):
        return 'aarch'
    else:
        # Assume x86/x86_64 machine.
        return None


# Set and get environment variables does not handle unicode strings correctly
# on Windows.

# Acting on os.environ instead of using getenv()/setenv()/unsetenv(),
# as suggested in <http://docs.python.org/library/os.html#os.environ>:
# "Calling putenv() directly does not change os.environ, so it's
# better to modify os.environ." (Same for unsetenv.)

def getenv(name, default=None):
    """
    Returns unicode string containing value of environment variable 'name'.
    """
    return os.environ.get(name, default)


def setenv(name, value):
    """
    Accepts unicode string and set it as environment variable 'name' containing
    value 'value'.
    """
    os.environ[name] = value


def unsetenv(name):
    """
    Delete the environment variable 'name'.
    """
    # Some platforms (e.g. AIX) do not support `os.unsetenv()` and
    # thus `del os.environ[name]` has no effect onto the real
    # environment. For this case we set the value to the empty string.
    os.environ[name] = ""
    del os.environ[name]


# Exec commands in subprocesses.

def exec_command(*cmdargs, **kwargs):
    """
    Run the command specified by the passed positional arguments, optionally
    configured by the passed keyword arguments.

    .. DANGER::
       **Ignore this function's return value** -- unless this command's standard
       output contains _only_ pathnames, in which case this function returns the
       correct filesystem-encoded string expected by PyInstaller. In all other
       cases, this function's return value is _not_ safely usable. Consider
       calling the general-purpose `exec_command_stdout()` function instead.

       For backward compatibility, this function's return value non-portably
       depends on the current Python version and passed keyword arguments:

       * Under Python 2.7, this value is an **encoded `str` string** rather than
         a decoded `unicode` string. This value _cannot_ be safely used for any
         purpose (e.g., string manipulation or parsing), except to be passed
         directly to another non-Python command.
       * Under Python 3.x, this value is a **decoded `str` string**. However,
         even this value is _not_ necessarily safely usable:
         * If the `encoding` parameter is passed, this value is guaranteed to be
           safely usable.
         * Else, this value _cannot_ be safely used for any purpose (e.g.,
           string manipulation or parsing), except to be passed directly to
           another non-Python command. Why? Because this value has been decoded
           with the encoding specified by `sys.getfilesystemencoding()`, the
           encoding used by `os.fsencode()` and `os.fsdecode()` to convert from
           platform-agnostic to platform-specific pathnames. This is _not_
           necessarily the encoding with which this command's standard output
           was encoded. Cue edge-case decoding exceptions.

    Parameters
    ----------
    cmdargs : list
        Variadic list whose:
        1. Mandatory first element is the absolute path, relative path,
           or basename in the current `${PATH}` of the command to run.
        1. Optional remaining elements are arguments to pass to this command.
    encoding : str, optional
        Optional keyword argument specifying the encoding with which to decode
        this command's standard output under Python 3. As this function's return
        value should be ignored, this argument should _never_ be passed.

    All remaining keyword arguments are passed as is to the `subprocess.Popen()`
    constructor.

    Returns
    ----------
    str
        Ignore this value. See discussion above.
    """

    encoding = kwargs.pop('encoding', None)
    out = subprocess.Popen(cmdargs, stdout=subprocess.PIPE, **kwargs).communicate()[0]
    # Python 3 returns stdout/stderr as a byte array NOT as string.
    # Thus we need to convert that to proper encoding.

    if is_py3:
        try:
            if encoding:
                out = out.decode(encoding)
            else:
                # If no encoding is given, assume we're reading filenames from
                # stdout only because it's the common case.
                out = os.fsdecode(out)
        except UnicodeDecodeError as e:
            # The sub-process used a different encoding,
            # provide more information to ease debugging.
            print('--' * 20, file=sys.stderr)
            print(str(e), file=sys.stderr)
            print('These are the bytes around the offending byte:',
                  file=sys.stderr)
            print('--' * 20, file=sys.stderr)
            raise
    return out


def exec_command_rc(*cmdargs, **kwargs):
    """
    Return the exit code of the command specified by the passed positional
    arguments, optionally configured by the passed keyword arguments.

    Parameters
    ----------
    cmdargs : list
        Variadic list whose:
        1. Mandatory first element is the absolute path, relative path,
           or basename in the current `${PATH}` of the command to run.
        1. Optional remaining elements are arguments to pass to this command.

    All keyword arguments are passed as is to the `subprocess.call()` function.

    Returns
    ----------
    int
        This command's exit code as an unsigned byte in the range `[0, 255]`,
        where 0 signifies success and all other values failure.
    """

    # 'encoding' keyword is not supported for 'subprocess.call'.
    # Remove it thus from kwargs.
    if 'encoding' in kwargs:
        kwargs.pop('encoding')
    return subprocess.call(cmdargs, **kwargs)


def exec_command_stdout(*command_args, **kwargs):
    """
    Capture and return the standard output of the command specified by the
    passed positional arguments, optionally configured by the passed keyword
    arguments.

    Unlike the legacy `exec_command()` and `exec_command_all()` functions, this
    modern function is explicitly designed for cross-platform portability. The
    return value may be safely used for any purpose, including string
    manipulation and parsing.

    .. NOTE::
       If this command's standard output contains _only_ pathnames, this
       function does _not_ return the correct filesystem-encoded string expected
       by PyInstaller. If this is the case, consider calling the
       filesystem-specific `exec_command()` function instead.

    Parameters
    ----------
    cmdargs : list
        Variadic list whose:
        1. Mandatory first element is the absolute path, relative path,
           or basename in the current `${PATH}` of the command to run.
        1. Optional remaining elements are arguments to pass to this command.
    encoding : str, optional
        Optional name of the encoding with which to decode this command's
        standard output (e.g., `utf8`), passed as a keyword argument. If
        unpassed , this output will be decoded in a portable manner specific to
        to the current platform, shell environment, and system settings with
        Python's built-in `universal_newlines` functionality.

    All remaining keyword arguments are passed as is to the
    `subprocess.check_output()` function.

    Returns
    ----------
    unicode or str
        Unicode string of this command's standard output decoded according to
        the "encoding" keyword argument. This string's type depends on the
        current Python version as follows:
        * Under Python 2.7, this is a decoded `unicode` string.
        * Under Python 3.x, this is a decoded `str` string.
    """

    # Value of the passed "encoding" parameter, defaulting to None.
    encoding = kwargs.pop('encoding', None)

    # If no encoding was specified, the current locale is defaulted to. Else, an
    # encoding was specified. To ensure this encoding is respected, the
    # "universal_newlines" option is disabled if also passed. Nice, eh?
    kwargs['universal_newlines'] = encoding is None

    # Standard output captured from this command as a decoded Unicode string if
    # "universal_newlines" is enabled or an encoded byte array otherwise.
    stdout = subprocess.check_output(command_args, **kwargs)

    # Return a Unicode string, decoded from this encoded byte array if needed.
    return stdout if encoding is None else stdout.decode(encoding)


def exec_command_all(*cmdargs, **kwargs):
    """
    Run the command specified by the passed positional arguments, optionally
    configured by the passed keyword arguments.

    .. DANGER::
       **Ignore this function's return value.** If this command's standard
       output consists solely of pathnames, consider calling `exec_command()`;
       else, consider calling `exec_command_stdout()`.

    Parameters
    ----------
    cmdargs : list
        Variadic list whose:
        1. Mandatory first element is the absolute path, relative path,
           or basename in the current `${PATH}` of the command to run.
        1. Optional remaining elements are arguments to pass to this command.
    encoding : str, optional
        Optional keyword argument specifying the encoding with which to decode
        this command's standard output under Python 3. As this function's return
        value should be ignored, this argument should _never_ be passed.

    All remaining keyword arguments are passed as is to the `subprocess.Popen()`
    constructor.

    Returns
    ----------
    (int, str, str)
        Ignore this 3-element tuple `(exit_code, stdout, stderr)`. See the
        `exec_command()` function for discussion.
    """
    encoding = kwargs.pop('encoding', None)
    proc = subprocess.Popen(cmdargs, bufsize=-1,  # Default OS buffer size.
            stdout=subprocess.PIPE, stderr=subprocess.PIPE, **kwargs)
    # Waits for subprocess to complete.
    out, err = proc.communicate()
    # Python 3 returns stdout/stderr as a byte array NOT as string.
    # Thus we need to convert that to proper encoding.
    if is_py3:
        try:
            if encoding:
                out = out.decode(encoding)
                err = err.decode(encoding)
            else:
                # If no encoding is given, assume we're reading filenames from
                # stdout only because it's the common case.
                out = os.fsdecode(out)
                err = os.fsdecode(err)
        except UnicodeDecodeError as e:
            # The sub-process used a different encoding,
            # provide more information to ease debugging.
            print('--' * 20, file=sys.stderr)
            print(str(e), file=sys.stderr)
            print('These are the bytes around the offending byte:',
                  file=sys.stderr)
            print('--' * 20, file=sys.stderr)
            raise

    return proc.returncode, out, err


def __wrap_python(args, kwargs):
    cmdargs = [sys.executable]

    # Mac OS X supports universal binaries (binary for multiple architectures.
    # We need to ensure that subprocess binaries are running for the same
    # architecture as python executable.
    # It is necessary to run binaries with 'arch' command.
    if is_darwin:
        mapping = {'32bit': '-i386', '64bit': '-x86_64'}
        py_prefix = ['arch', mapping[architecture()]]
        # Since OS X 10.11 the environment variable DYLD_LIBRARY_PATH is no
        # more inherited by child processes, so we proactively propagate
        # the current value using the `-e` option of the `arch` command.
        if 'DYLD_LIBRARY_PATH' in os.environ:
            path = os.environ['DYLD_LIBRARY_PATH']
            py_prefix += ['-e', 'DYLD_LIBRARY_PATH=%s' % path]
        cmdargs = py_prefix + cmdargs

    if _PYOPTS:
        cmdargs.append(_PYOPTS)

    cmdargs.extend(args)

    env = kwargs.get('env')
    if env is None:
        env = dict(**os.environ)

    if is_py3:
        # Ensure python 3 subprocess writes 'str' as utf-8
        env['PYTHONIOENCODING'] = 'UTF-8'
        # ... and ensure we read output as utf-8
        kwargs['encoding'] = 'UTF-8'

    return cmdargs, kwargs


def exec_python(*args, **kwargs):
    """
    Wrap running python script in a subprocess.

    Return stdout of the invoked command.
    """
    cmdargs, kwargs = __wrap_python(args, kwargs)
    return exec_command(*cmdargs, **kwargs)


def exec_python_rc(*args, **kwargs):
    """
    Wrap running python script in a subprocess.

    Return exit code of the invoked command.
    """
    cmdargs, kwargs = __wrap_python(args, kwargs)
    return exec_command_rc(*cmdargs, **kwargs)


## Path handling.

# The function os.getcwd() in Python 2 does not work with unicode paths on Windows.
def getcwd():
    """
    Wrap os.getcwd()

    On Windows return ShortPathName (8.3 filename) that contain only ascii
    characters.
    """
    cwd = os.getcwd()
    # os.getcwd works properly with Python 3 on Windows.
    # We need this workaround only for Python 2 on Windows.
    if is_win and is_py2:
        try:
            unicode(cwd)
        except UnicodeDecodeError:
            # Do conversion to ShortPathName really only in case 'cwd' is not
            # ascii only - conversion to unicode type cause this unicode error.
            try:
                cwd = win32api.GetShortPathName(cwd)
            except ImportError:
                pass
    return cwd


def expand_path(path):
    """
    Replace initial tilde '~' in path with user's home directory and also
    expand environment variables (${VARNAME} - Unix, %VARNAME% - Windows).
    """
    return os.path.expandvars(os.path.expanduser(path))


# Define the shutil.which() function, first introduced by Python 3.3.
try:
    from shutil import which
# If undefined, this is Python 2.7. For compatibility, this function has been
# backported without modification from the most recent stable version of
# Python as of this writing: Python 3.5.1.
except ImportError:
    def which(cmd, mode=os.F_OK | os.X_OK, path=None):
        """Given a command, mode, and a PATH string, return the path which
        conforms to the given mode on the PATH, or None if there is no such
        file.

        `mode` defaults to os.F_OK | os.X_OK. `path` defaults to the result
        of os.environ.get("PATH"), or can be overridden with a custom search
        path.

        """
        # Check that a given file can be accessed with the correct mode.
        # Additionally check that `file` is not a directory, as on Windows
        # directories pass the os.access check.
        def _access_check(fn, mode):
            return (os.path.exists(fn) and os.access(fn, mode)
                    and not os.path.isdir(fn))

        # If we're given a path with a directory part, look it up directly rather
        # than referring to PATH directories. This includes checking relative to the
        # current directory, e.g. ./script
        if os.path.dirname(cmd):
            if _access_check(cmd, mode):
                return cmd
            return None

        if path is None:
            path = os.environ.get("PATH", os.defpath)
        if not path:
            return None
        path = path.split(os.pathsep)

        if sys.platform == "win32":
            # The current directory takes precedence on Windows.
            if not os.curdir in path:
                path.insert(0, os.curdir)

            # PATHEXT is necessary to check on Windows.
            pathext = os.environ.get("PATHEXT", "").split(os.pathsep)
            # See if the given file matches any of the expected path extensions.
            # This will allow us to short circuit when given "python.exe".
            # If it does match, only test that one, otherwise we have to try
            # others.
            if any(cmd.lower().endswith(ext.lower()) for ext in pathext):
                files = [cmd]
            else:
                files = [cmd + ext for ext in pathext]
        else:
            # On other platforms you don't have things like PATHEXT to tell you
            # what file suffixes are executable, so just pass on cmd as-is.
            files = [cmd]

        seen = set()
        for dir in path:
            normdir = os.path.normcase(dir)
            if not normdir in seen:
                seen.add(normdir)
                for thefile in files:
                    name = os.path.join(dir, thefile)
                    if _access_check(name, mode):
                        return name
        return None


# Site-packages functions - use native function if available.
if hasattr(site, 'getsitepackages'):
    getsitepackages = site.getsitepackages
# Backported For Python 2.6 and virtualenv.
# Module 'site' in virtualenv might not have this attribute.
else:
    def getsitepackages():
        """
        Return only one item as list with one item.
        """
        # For now used only on Windows. Raise Exception for other platforms.
        if is_win:
            pths = [os.path.join(sys.prefix, 'Lib', 'site-packages')]
            # Include Real sys.prefix for virtualenv.
            if is_virtualenv:
                pths.append(os.path.join(base_prefix, 'Lib', 'site-packages'))
            return pths
        else:
            # TODO Implement for Python 2.6 on other platforms.
            raise NotImplementedError()


# Function to reload a module - used to reload module 'PyInstaller.config' for tests.
# imp module is deprecated since Python 3.4.
try:
    from importlib import reload as module_reload
except ImportError:
    from imp import reload as module_reload


# Wrapper to load a module from a Python source file.
# This function loads import hooks when processing them.
if is_py2:
    import imp
    importlib_load_source = imp.load_source
else:
    import importlib.machinery
    def importlib_load_source(name, pathname):                # Import module from a file.
        mod_loader = importlib.machinery.SourceFileLoader(name, pathname)
        return mod_loader.load_module()


try:
    # new in Python 3
    FileNotFoundError_ = FileNotFoundError
except NameError:
    class FileNotFoundError(OSError):
        pass
else:
    FileNotFoundError = FileNotFoundError_
    del FileNotFoundError_


# Patterns of module names that should be bundled into the base_library.zip.

PY3_BASE_MODULES = {
    # Python 3.x
    # These modules are direct or indirect dependencies of encodings.* modules.
    # encodings modules must be recursively included to set the I/O encoding during
    # python startup.
    '_weakrefset',
    'abc',
    'codecs',
    'collections',
    'copyreg',
    'encodings',
    'enum',
    'functools',
    'io',
    'heapq',
    'keyword',
    'linecache',
    'locale',
    'operator',
    're',
    'reprlib',
    'sre_compile',
    'sre_constants',
    'sre_parse',
    'traceback',  # for startup errors
    'types',
    'weakref',
    'warnings',
}

if sys.version_info >= (3, 4):
    PY3_BASE_MODULES.update({
        '_bootlocale',
        '_collections_abc',
    })

# Object types of Pure Python modules in modulegraph dependency graph.
# Pure Python modules have code object (attribute co_code).
PURE_PYTHON_MODULE_TYPES = {
    'SourceModule',
    'CompiledModule',
    'Package',
    'NamespacePackage',
    # Deprecated.
    # TODO Could these module types be removed?
    'FlatPackage',
    'ArchiveModule',
}
# Object types of special Python modules (built-in, run-time, namespace package)
# in modulegraph dependency graph that do not have code object.
SPECIAL_MODULE_TYPES = {
    'AliasNode',
    'BuiltinModule',
    'RuntimeModule',
    'RuntimePackage',

    # PyInstaller handles scripts differently and not as standard Python modules.
    'Script',
}
# Object types of Binary Python modules (extensions, etc) in modulegraph
# dependency graph.
BINARY_MODULE_TYPES = {
    'Extension',
}
# Object types of valid Python modules in modulegraph dependency graph.
VALID_MODULE_TYPES = PURE_PYTHON_MODULE_TYPES | SPECIAL_MODULE_TYPES | BINARY_MODULE_TYPES
# Object types of bad/missing/invalid Python modules in modulegraph
# dependency graph.
# TODO Should be 'Invalid' module types also in the 'MISSING' set?
BAD_MODULE_TYPES = {
    'BadModule',
    'ExcludedModule',
    'InvalidSourceModule',
    'InvalidCompiledModule',
    'MissingModule',

    # Runtime modules and packages are technically valid rather than bad, but
    # exist only in-memory rather than on-disk (typically due to
    # pre_safe_import_module() hooks) and hence cannot be physically frozen.
    # For simplicity, these nodes are categorized as bad rather than valid.
    'RuntimeModule',
    'RuntimePackage',
}
ALL_MODULE_TYPES = VALID_MODULE_TYPES | BAD_MODULE_TYPES
# TODO Review this mapping to TOC, remove useless entries.
# Dict to map ModuleGraph node types to TOC typecodes
MODULE_TYPES_TO_TOC_DICT = {
    # Pure modules.
    'AliasNode': 'PYMODULE',
    'Script': 'PYSOURCE',
    'SourceModule': 'PYMODULE',
    'CompiledModule': 'PYMODULE',
    'Package': 'PYMODULE',
    'FlatPackage': 'PYMODULE',
    'ArchiveModule': 'PYMODULE',
    # Binary modules.
    'Extension': 'EXTENSION',
    # Special valid modules.
    'BuiltinModule': 'BUILTIN',
    'NamespacePackage': 'PYMODULE',
    # Bad modules.
    'BadModule': 'bad',
    'ExcludedModule': 'excluded',
    'InvalidSourceModule': 'invalid',
    'InvalidCompiledModule': 'invalid',
    'MissingModule': 'missing',
    'RuntimeModule': 'runtime',
    'RuntimePackage': 'runtime',
    # Other.
    'does not occur': 'BINARY',
}


def check_requirements():
    """
    Verify that all requirements to run PyInstaller are met.

    Fail hard if any requirement is not met.
    """
    # Fail hard if Python does not have minimum required version
    if sys.version_info < (3, 4) and sys.version_info[:2] != (2, 7):
        raise SystemExit('PyInstaller requires at least Python 2.7 or 3.4+.')


if not is_py3:
    class suppress(object):
        """Context manager to suppress specified exceptions
        After the exception is suppressed, execution proceeds with the next
        statement following the with statement.
             with suppress(FileNotFoundError):
                 os.remove(somefile)
             # Execution still resumes here if the file was already removed
        """

        def __init__(self, *exceptions):
            self._exceptions = exceptions

        def __enter__(self):
            pass

        def __exit__(self, exctype, excinst, exctb):
            return (exctype is not None and
                    issubclass(exctype, self._exceptions))
else:
    from contextlib import suppress  # noqa: F401<|MERGE_RESOLUTION|>--- conflicted
+++ resolved
@@ -212,18 +212,9 @@
         from win32ctypes.pywin32 import pywintypes  # noqa: F401
         from win32ctypes.pywin32 import win32api
     except ImportError:
-<<<<<<< HEAD
         raise SystemExit('PyInstaller cannot check for assembly dependencies.\n'
                          'Please install pywin32-ctypes.\n\n'
                          'pip install pywin32-ctypes\n')
-=======
-        # This environment variable is set by seutp.py
-        # - It's not an error for pywin32 to not be installed at that point
-        if not os.environ.get('PYINSTALLER_NO_PYWIN32_FAILURE'):
-            raise SystemExit('PyInstaller cannot check for assembly dependencies.\n'
-                             'Please install pywin32-ctypes.\n\n'
-                             'pip install pywin32-ctypes\n')
->>>>>>> 6681e459
 
 
 def architecture():
